/*
 This file is part of the Greenfoot program. 
<<<<<<< HEAD
 Copyright (C) 2017,2018,2019  Poul Henriksen and Michael Kolling
=======
 Copyright (C) 2017,2018,2019  Poul Henriksen and Michael Kolling 
>>>>>>> cd52f06b
 
 This program is free software; you can redistribute it and/or 
 modify it under the terms of the GNU General Public License 
 as published by the Free Software Foundation; either version 2 
 of the License, or (at your option) any later version. 
 
 This program is distributed in the hope that it will be useful, 
 but WITHOUT ANY WARRANTY; without even the implied warranty of 
 MERCHANTABILITY or FITNESS FOR A PARTICULAR PURPOSE.  See the 
 GNU General Public License for more details. 
 
 You should have received a copy of the GNU General Public License 
 along with this program; if not, write to the Free Software 
 Foundation, Inc., 51 Franklin Street, Fifth Floor, Boston, MA  02110-1301, USA. 
 
 This file is subject to the Classpath exception as provided in the  
 LICENSE.txt file that accompanied this code.
 */
package greenfoot.guifx.classes;

import bluej.Config;
import bluej.debugger.gentype.Reflective;
import bluej.extensions2.ClassNotFoundException;
import bluej.extensions2.PackageNotFoundException;
import bluej.extensions2.ProjectNotOpenException;
import bluej.pkgmgr.Project;
import bluej.pkgmgr.target.ClassTarget;
import bluej.pkgmgr.target.Target;
import bluej.utility.javafx.FXPlatformRunnable;
import bluej.utility.javafx.JavaFXUtil;
import bluej.views.ConstructorView;
import bluej.views.View;
import bluej.views.ViewFilter;
import bluej.views.ViewFilter.StaticOrInstance;
import greenfoot.guifx.GreenfootStage;
import javafx.geometry.Insets;
import javafx.geometry.Pos;
import javafx.scene.control.ContextMenu;
import javafx.scene.control.MenuItem;
import javafx.scene.layout.BorderPane;
import threadchecker.OnThread;
import threadchecker.Tag;

import java.util.ArrayList;
import java.util.Arrays;
import java.util.Collections;
import java.util.HashMap;
import java.util.List;
import java.util.Map;
import java.util.Map.Entry;
import java.util.Objects;
import java.util.Properties;

/**
 * The class diagram on the right-hand side of the Greenfoot window.
 *
 * For now, this is very primitive, but is useful for implementing other Greenfoot functionality.
 */
@OnThread(Tag.FXPlatform)
public class GClassDiagram extends BorderPane
{
    private final ContextMenu contextMenu;

    /**
     * Is there a user-made World subclass (i.e. excluding World itself)?
     */
    public boolean hasUserWorld()
    {
        // There's no Stream.nonEmpty method or similar, so use findFirst().isPresent(): 
        return worldClasses.streamAllClasses()
            .filter(c -> !c.getQualifiedName().equals("greenfoot.World"))
            .findFirst().isPresent();
    }

    /**
     * Is there a World subclass that we could instantiate using a package-visible
     * no-args constructor?  If so, return its name.  If not, return null.
     */
    public String getInstantiatableWorld()
    {
        // We don't need to bother explicitly excluding World as it is abstract:
        return worldClasses.streamAllClasses().map(c -> {
            Target t = project.getTarget(c.getQualifiedName());
            if (t instanceof ClassTarget)
            {
                Class<?> cl = project.loadClass(((ClassTarget)t).getQualifiedName());
                if (cl == null)
                {
                    // Can't load class, so rule it out:
                    return null;
                }
                View view = View.getView(cl);

                // Needs to be non-abstract to instantiate:
                if (!java.lang.reflect.Modifier.isAbstract(cl.getModifiers()))
                {
                    ViewFilter filter = new ViewFilter(StaticOrInstance.INSTANCE, "");
                    // Look for a visible constructor with no parameters:
                    ConstructorView constructorView = Arrays.stream(view.getConstructors())
                            .filter(filter)
                            .filter(cv -> !cv.hasParameters())
                            .findFirst().orElse(null);
                    if (constructorView != null)
                    {
                        return cl.getName();
                    }
                }
            }
            return null;
        }).filter(w -> w != null).findFirst().orElse(null);
    }

    public static enum GClassType { ACTOR, WORLD, OTHER }
    
    private final ClassDisplaySelectionManager selectionManager = new ClassDisplaySelectionManager();
    // The three groups of classes in the display: World+subclasses, Actor+subclasses, Other
    private final ClassGroup worldClasses;
    private final ClassGroup actorClasses;
    private final ClassGroup otherClasses;
    private final GreenfootStage greenfootStage;
    private Project project;

    /**
     * Construct a GClassDiagram for the given stage.
     */
    public GClassDiagram(GreenfootStage greenfootStage)
    {
        this.greenfootStage = greenfootStage;
        getStyleClass().add("gclass-diagram");
        this.worldClasses = new ClassGroup(greenfootStage);
        this.actorClasses = new ClassGroup(greenfootStage);
        this.otherClasses = new ClassGroup(greenfootStage);
        setTop(worldClasses);
        setCenter(actorClasses);
        setBottom(otherClasses);
        // Actor classes will expand to fill middle, but content will be positioned at the top of that area:
        BorderPane.setAlignment(actorClasses, Pos.TOP_LEFT);
        BorderPane.setAlignment(otherClasses, Pos.BOTTOM_LEFT);
        // Setting spacing around actorClasses is equivalent to divider spacing:
        BorderPane.setMargin(actorClasses, new Insets(20, 0, 20, 0));
        // Add gap from last class to bottom of panel:
        BorderPane.setMargin(otherClasses, new Insets(0, 0, ClassGroup.VERTICAL_SPACING, 0));
        setMaxWidth(USE_PREF_SIZE);
        setMaxHeight(Double.MAX_VALUE);

        // Context menu items never change, so just initialise once:
        contextMenu = new ContextMenu();
        // If they right-click on us, we show new-class and import-class actions:
        contextMenu.getItems().add(JavaFXUtil.makeMenuItem(
                Config.getString("new.other.class"),
                () -> greenfootStage.newNonImageClass(project.getUnnamedPackage(), null), null));
        contextMenu.getItems().add(JavaFXUtil.makeMenuItem(
                Config.getString("import.action"),
                () -> greenfootStage.doImportClass(), null));
        
        setOnContextMenuRequested(e -> {
            hideContextMenu();
            contextMenu.show(this, e.getScreenX(), e.getScreenY());
            e.consume();
        });
    }

    /**
     * Hide the context menu if it is showing.
     */
    protected void hideContextMenu()
    {
        if (contextMenu.isShowing())
        {
            contextMenu.hide();
        }
    }

    /**
     * Set the project for this class diagram.
     * 
     * @param project  the project whose classes to display (may be null)
     */
    public void setProject(Project project)
    {
        this.project = project;
        if (project != null)
        {
            recalculateGroups();
            setDisable(false);
        }
        else
        {
            worldClasses.setClasses(Collections.emptyList());
            actorClasses.setClasses(Collections.emptyList());
            otherClasses.setClasses(Collections.emptyList());
            setDisable(true);
        }
    }

    /**
     * Looks up list of ClassTargets in the project, and puts them into a tree structure
     * according to their superclass relations, with Actor and World subclasses
     * going into their own group. It needs to be called whenever the class inheritance hierarchy changes.
     */
    public void recalculateGroups()
    {
        ArrayList<ClassTarget> originalClassTargets = project.getUnnamedPackage().getClassTargets();
        
        // Start by mapping everything to false;
        HashMap<ClassTarget, Boolean> classTargets = new HashMap<>();
        for (ClassTarget originalClassTarget : originalClassTargets)
        {
            classTargets.put(originalClassTarget, false);
        }
        // Note that the classTargets list will be modified by each findAllSubclasses call,
        // so the order here is very important.  Actor and World must come before other:
        
        // First, we must take out any World and Actor classes:
        List<GClassNode> worldSubclasses = findAllSubclasses("greenfoot.World", classTargets, GClassType.WORLD);
        GClassNode worldClassesInfo = new BuiltInGClassNode(GClassType.WORLD, worldSubclasses, this);
        worldClasses.setClasses(Collections.singletonList(worldClassesInfo));

        List<GClassNode> actorSubclasses = findAllSubclasses("greenfoot.Actor", classTargets, GClassType.ACTOR);
        GClassNode actorClassesInfo = new BuiltInGClassNode(GClassType.ACTOR, actorSubclasses, this);
        actorClasses.setClasses(Collections.singletonList(actorClassesInfo));
        
        // All other classes can be found by passing null, see docs on findAllSubclasses:
        otherClasses.setClasses(findAllSubclasses(null, classTargets, GClassType.OTHER));
    }

    /**
     * Finds all subclasses of the given fully-qualified parent class name.  The subclass search
     * is recursive, so if you pass "Grandparent", then both "Parent" and "Child" will be found 
     * and removed.  Any found subclasses will have their boolean changed to true in the given map,
     * and only those that currently map to false will be searched.
     * 
     * @param parentClassName The fully-qualified parent class name to search.  If null, then all classes
     *                        in the classTargets list will be processed and returned.
     * @param classTargets Class targets to search -- only those mapped to false will be searched.  If
     *                     they are processed into a GClassNode, their value will be flipped to true.
     * @return The list of GClassNode at the requested level (there may be a deeper tree inside).
     */
    private List<GClassNode> findAllSubclasses(String parentClassName, Map<ClassTarget, Boolean> classTargets, GClassType type)
    {
        List<GClassNode> curLevel = new ArrayList<>();
        for (Entry<ClassTarget, Boolean> classTargetAndVal : classTargets.entrySet())
        {
            // Ignore anything already mapped to true:
            if (classTargetAndVal.getValue() == true)
                continue;
            
            ClassTarget classTarget = classTargetAndVal.getKey();
            bluej.parser.symtab.ClassInfo classInfo = classTarget.analyseSource();
            String superClassName = null;
            if (classInfo != null)
            {
                superClassName = classInfo.getSuperclass();
            }
            else
            {
                try {
                    Class<?> javaClass = classTarget.getBClass().getJavaClass();
                    if (javaClass != null)
                    {
                        Class<?> superClass = javaClass.getSuperclass();
                        if (superClass != null)
                        {
                            superClassName = superClass.getName();
                        }
                    }
                }
                catch (ProjectNotOpenException | ClassNotFoundException e) {
                    e.printStackTrace();
                }
            }
            boolean includeAtThisLevel;
            if (parentClassName == null)
            {
                // We want all classes, but we still want to pick out subclass relations.  Some classes
                // may have a parent class (e.g. java.util.List) that is not in the list of class targets, but
                // the class should still be included at the top-level.  The key test for top-level is:
                //   Is the parent class either null, or not present in the list?
                String finalSuperClassName = superClassName;
                includeAtThisLevel = finalSuperClassName == null || !classTargets.keySet().stream().anyMatch(ct -> Objects.equals(ct.getQualifiedName(), finalSuperClassName));
            }

            else
            {
                // Does it directly inherit from the requested class?
                includeAtThisLevel = Objects.equals(superClassName, parentClassName);
            }

            if (includeAtThisLevel)
            {
                // Update processed status before recursing:
                classTargetAndVal.setValue(true);

                List<GClassNode> subClasses = findAllSubclasses(classTarget.getQualifiedName(), classTargets, type);
                curLevel.add(makeClassInfo(classTarget, subClasses, type));
            }
        }
        return curLevel;
    }

    /**
     * Adds a new class to the diagram at the appropriate place, based on its superclass,
     * and returns the constructed class info.
     *
     * @return A class info reference for the class added.
     */
    public LocalGClassNode addClass(ClassTarget classTarget)
    {
        String superClass = null;
        bluej.parser.symtab.ClassInfo info = classTarget.analyseSource();
        if (info != null)
        {
            superClass = info.getSuperclass();
        }
        // The class could be nested within actor or world or other
        // If none of those apply, it will go at top-level of other
        if (superClass != null)
        {
            // It does have a parent class: may be in World, Actor or Other:
            //for (ClassGroup classGroup : Arrays.asList(worldClasses, actorClasses, otherClasses))
            for (GClassType type : GClassType.values())
            {
                ClassGroup classGroup;
                switch (type)
                {
                    case ACTOR:
                        classGroup = actorClasses;
                        break;
                    case WORLD:
                        classGroup = worldClasses;
                        break;
                    case OTHER:
                        classGroup =  otherClasses;
                        break;
                    default:
                        continue; // Should be impossible
                }
                // Look all the way down for the tree for the super class:
                LocalGClassNode classInfo = findAndAdd(classGroup.getLiveTopLevelClasses(), classTarget, superClass, type);
                if (classInfo != null)
                {
                    classGroup.updateAfterAdd();
                    // Found right place nested within the current group; done:
                    return classInfo;
                }
            }
            // If we fall through here, we do have a parent class, but it's not in the diagram
            // e.g. inheriting from java.util.List
        }
        // Otherwise, add to top of Other:
        LocalGClassNode classInfo = makeClassInfo(classTarget, Collections.emptyList(), GClassType.OTHER);
        otherClasses.getLiveTopLevelClasses().add(classInfo);
        otherClasses.updateAfterAdd();
        return classInfo;
    }

    /**
     * Looks within the whole tree formed by the list of class info for the right place for classTarget.
     * If found, create a class info for the class target passed, adds it and return it.
     *
     * @param classInfos The tree to search.  The list itself will not be modified.
     * @param classTarget The class to add to the tree.
     * @param classTargetSuperClass The super-class of classTarget
     * @param type The source type of the class added.
     * @return The class info created if right place found and added, null if not.
     */
    private LocalGClassNode findAndAdd(List<GClassNode> classInfos, ClassTarget classTarget,
                                       String classTargetSuperClass, GClassType type)
    {
        for (GClassNode classInfo : classInfos)
        {
            if (classInfo.getQualifiedName().equals(classTargetSuperClass))
            {
                LocalGClassNode newClassInfo = makeClassInfo(classTarget, Collections.emptyList(), type);
                classInfo.add(newClassInfo);
                return newClassInfo;
            }
            else
            {
                LocalGClassNode newClassInfo = findAndAdd(classInfo.getSubClasses(), classTarget,
                        classTargetSuperClass, type);
                if (newClassInfo != null)
                {
                    return newClassInfo;
                }
            }
        }
        return null;
    }

    /**
     * Make the LocalGClassNode for a ClassTarget
     */
    protected LocalGClassNode makeClassInfo(ClassTarget classTarget, List<GClassNode> subClasses, GClassType type)
    {
        return new LocalGClassNode(this, classTarget, subClasses, type);
    }

    /**
     * Make a context menu item with the given text and action, and the inbuilt-menu-item
     * style (which shows up as dark-red, and italic on non-Mac)
     */
    public static MenuItem contextInbuilt(String text, FXPlatformRunnable action)
    {
        MenuItem menuItem = JavaFXUtil.makeMenuItem(text, action, null);
        JavaFXUtil.addStyleClass(menuItem, ClassTarget.MENU_STYLE_INBUILT);
        return menuItem;
    }

    /**
     * Gets the currently selected class target in the diagram.  May be null if no selection,
     * or if the selection is a class outside the default package (e.g. greenfoot.World)
     */
    public ClassTarget getSelectedClassTarget()
    {
        ClassDisplay selected = selectionManager.getSelected();
        if (selected != null)
        {
            Target target = project.getUnnamedPackage().getTarget(selected.getQualifiedName());
            if (target instanceof ClassTarget)
            {
                return (ClassTarget) target;
            }
        }
        return null;
    }

    /**
     * Gets the selection manager for this class diagram
     */
    public ClassDisplaySelectionManager getSelectionManager()
    {
        return selectionManager;
    }

    /**
     * Gets the GreenfootStage which contains this class diagram
     */
    public GreenfootStage getGreenfootStage()
    {
        return greenfootStage;
    }
    
    /**
     * Save class-related properties to the given property map.
     */
    public void save(Properties p)
    {
        worldClasses.saveImageSelections(p);
        actorClasses.saveImageSelections(p);
        otherClasses.saveImageSelections(p);
    }
    
    /**
     * Get the name of the image file for an actor class (searching up the class hierarchy
     * if there is no specific image set for the specified class). May return null.
     */
    public String getImageForActorClass(Reflective r)
    {
        // First,  build up the inheritance chain of the given type, down to the Actor class:
        
        List<Reflective> inheritanceChain = new ArrayList<Reflective>();
        inheritanceChain.add(r);
        
        Reflective[] superClass = new Reflective[1];
        while (r != null && ! r.getName().equals("greenfoot.Actor"))
        {
            superClass[0] = null;
            r.getSuperTypesR().stream()
                    .filter(s -> ! s.isInterface())
                    .findFirst()
                    .ifPresent(e -> { superClass[0] = e; inheritanceChain.add(e); });
            r = superClass[0];
        }
        
        if (r == null)
        {
            // Not an Actor subclass:
            return null;
        }
        
        // Now, search down through the class hierachy for each member of the inheritance chain
        // in turn. Record any image filename along the way.
        
        int i = inheritanceChain.size() - 1;
        
        ClassGroup group = actorClasses;
        GClassNode classNode = group.getLiveTopLevelClasses().get(0); // This should be Actor
        i--;  // skip over greenfoot.Actor
        
        String fileName = null;
        
        outer_loop:
        while (i >= 0)
        {
            List<GClassNode> subs = classNode.getSubClasses();
            for (GClassNode candidate : subs)
            {
                if (candidate.getQualifiedName().equals(inheritanceChain.get(i).getName()))
                {
                    // found:
                    i--;
                    classNode = candidate;
                    String candidateImage = candidate.getImageFilename();
                    if (candidateImage != null)
                    {
                        fileName = candidateImage;
                    }
                    continue outer_loop;
                }
            }
            
            // Not found
            break;
        }
        
        return fileName;
    }
}<|MERGE_RESOLUTION|>--- conflicted
+++ resolved
@@ -1,10 +1,6 @@
 /*
  This file is part of the Greenfoot program. 
-<<<<<<< HEAD
- Copyright (C) 2017,2018,2019  Poul Henriksen and Michael Kolling
-=======
  Copyright (C) 2017,2018,2019  Poul Henriksen and Michael Kolling 
->>>>>>> cd52f06b
  
  This program is free software; you can redistribute it and/or 
  modify it under the terms of the GNU General Public License 
