--- conflicted
+++ resolved
@@ -71,9 +71,6 @@
 import bluej.testmgr.record.InvokerRecord;
 import bluej.utility.DialogManager;
 import bluej.utility.FileUtility;
-<<<<<<< HEAD
-import bluej.utility.javafx.JavaFXUtil;
-=======
 import org.fxmisc.flowless.VirtualizedScrollPane;
 import org.fxmisc.richtext.CharacterHit;
 import org.fxmisc.richtext.StyledTextArea;
@@ -84,7 +81,6 @@
 import org.fxmisc.wellbehaved.event.EventPattern;
 import org.fxmisc.wellbehaved.event.InputMap;
 import org.fxmisc.wellbehaved.event.Nodes;
->>>>>>> 5ff8b980
 import threadchecker.OnThread;
 import threadchecker.Tag;
 
@@ -180,15 +176,7 @@
     private static final String RECORDMETHODCALLSPROPNAME = "bluej.terminal.recordcalls";
     private static final String CLEARONMETHODCALLSPROPNAME = "bluej.terminal.clearscreen";
     private static final String UNLIMITEDBUFFERINGCALLPROPNAME = "bluej.terminal.buffering";
-<<<<<<< HEAD
-        
-    // initialise to config value or zero.
-    private static int terminalFontSize = Config.getPropInteger(
-            TERMINALFONTSIZEPROPNAME, PrefMgr.getEditorFontSize());
-    
-=======
-
->>>>>>> 5ff8b980
+
     private final String title;
 
     // -- instance --
@@ -216,17 +204,6 @@
     @OnThread(Tag.Any) private final Writer err = new TerminalWriter(true);
 
     private Stage window;
-<<<<<<< HEAD
-    private JPanel mainPanel;
-    
-    /**
-     * Since all the decisions to show or hide the window pass through the Swing
-     * thread, we can actually keep track reliably on the Swing thread of whether
-     * the FX window is currently showing:
-     */
-    private boolean isShowing;
-=======
->>>>>>> 5ff8b980
 
     /**
      * Create a new terminal window with default specifications.
