/*
 This file is part of the BlueJ program. 
 Copyright (C) 1999-2009,2010,2011,2012,2013,2014,2015,2016,2017,2018,2019  Michael Kolling and John Rosenberg
 
 This program is free software; you can redistribute it and/or 
 modify it under the terms of the GNU General Public License 
 as published by the Free Software Foundation; either version 2 
 of the License, or (at your option) any later version. 
 
 This program is distributed in the hope that it will be useful, 
 but WITHOUT ANY WARRANTY; without even the implied warranty of 
 MERCHANTABILITY or FITNESS FOR A PARTICULAR PURPOSE.  See the 
 GNU General Public License for more details. 
 
 You should have received a copy of the GNU General Public License 
 along with this program; if not, write to the Free Software 
 Foundation, Inc., 51 Franklin Street, Fifth Floor, Boston, MA  02110-1301, USA. 
 
 This file is subject to the Classpath exception as provided in the  
 LICENSE.txt file that accompanied this code.
 */
package bluej.debugger.jdi;

import java.io.BufferedReader;
import java.io.File;
import java.io.IOException;
import java.io.InputStreamReader;
import java.io.OutputStreamWriter;
import java.io.PrintWriter;
import java.io.Reader;
import java.io.UnsupportedEncodingException;
import java.io.Writer;
import java.net.InetAddress;
import java.net.URL;
import java.util.ArrayList;
import java.util.Arrays;
import java.util.HashMap;
import java.util.Iterator;
import java.util.LinkedList;
import java.util.List;
import java.util.Map;

import bluej.debugger.Debugger.EventHandlerRunnable;
import bluej.debugger.RunOnThread;
import bluej.utility.DialogManager;
import bluej.utility.javafx.FXPlatformSupplier;
import threadchecker.OnThread;
import threadchecker.Tag;
import bluej.Boot;
import bluej.Config;
import bluej.debugger.Debugger;
import bluej.debugger.DebuggerEvent;
import bluej.debugger.DebuggerEvent.BreakpointProperties;
import bluej.debugger.DebuggerResult;
import bluej.debugger.DebuggerTerminal;
import bluej.debugger.ExceptionDescription;
import bluej.debugger.SourceLocation;
import bluej.prefmgr.PrefMgr;
import bluej.runtime.ExecServer;
import bluej.utility.Debug;
import bluej.utility.Utility;

import com.sun.jdi.AbsentInformationException;
import com.sun.jdi.ArrayReference;
import com.sun.jdi.ArrayType;
import com.sun.jdi.Bootstrap;
import com.sun.jdi.ClassLoaderReference;
import com.sun.jdi.ClassNotLoadedException;
import com.sun.jdi.ClassObjectReference;
import com.sun.jdi.ClassType;
import com.sun.jdi.Field;
import com.sun.jdi.IncompatibleThreadStateException;
import com.sun.jdi.IntegerValue;
import com.sun.jdi.InvalidTypeException;
import com.sun.jdi.InvocationException;
import com.sun.jdi.Location;
import com.sun.jdi.Method;
import com.sun.jdi.ObjectCollectedException;
import com.sun.jdi.ObjectReference;
import com.sun.jdi.ReferenceType;
import com.sun.jdi.StringReference;
import com.sun.jdi.ThreadReference;
import com.sun.jdi.VMDisconnectedException;
import com.sun.jdi.VMMismatchException;
import com.sun.jdi.Value;
import com.sun.jdi.VirtualMachine;
import com.sun.jdi.VirtualMachineManager;
import com.sun.jdi.connect.Connector;
import com.sun.jdi.connect.Connector.Argument;
import com.sun.jdi.connect.ListeningConnector;
import com.sun.jdi.event.ExceptionEvent;
import com.sun.jdi.event.LocatableEvent;
import com.sun.jdi.event.ThreadDeathEvent;
import com.sun.jdi.event.ThreadStartEvent;
import com.sun.jdi.event.VMStartEvent;
import com.sun.jdi.request.BreakpointRequest;
import com.sun.jdi.request.ClassPrepareRequest;
import com.sun.jdi.request.EventRequest;
import com.sun.jdi.request.EventRequestManager;
import javafx.application.Platform;

/**
 * A class implementing the execution and debugging primitives needed by BlueJ.
 * 
 * <p>Execution and debugging is implemented here on a second ("remote") virtual
 * machine, which gets started from here via the JDI interface.
 * 
 * <p>The startup process is as follows:
 * 
 * <ol>
 * <li>Debugger spawns a MachineLoaderThread which begins to load the debug vm
 *    Any access to the debugger during this time uses getVM() which waits
 *    for the machine to be loaded.
 *    (see JdiDebugger.MachineLoaderThread).
 * <li>The MachineLoaderThread creates a VMReference representing the vm. The
 *    VMReference in turn creates a VMEventHandler to receive events from the
 *    debug VM.
 * <li>A "ClassPrepared" event is received telling BlueJ that the ExecServer
 *    class has been loaded. At this point, breakpoints are set in certain
 *    places within the server class. Execution in the debug VM continues.
 * <li>The ExecServer "main" method spawns two threads. One is the "server"
 *    thread used to run user code. The "worker" thread is used for helper
 *    functions which do not execute user code paths. Both threads hit the
 *    breakpoints which have been set. This causes a breakpoint event to occur.
 * <li>The breakpoint events are trapped. When the server thread hits the
 *    "vmStarted" breakpoint, the VM is considered to be started.
 * </ol>
 * 
 * <p>We can now execute commands on the remote VM by invoking methods using the
 * server thread (which is suspended at the breakpoint). 
 * 
 * <p>Non-user code used by BlueJ is run a separate "worker" thread.
 * 
 * @author Michael Kolling
 */
@OnThread(Tag.Any)
public class VMReference
{
    // the class name of the execution server class running on the remote VM
    static final String SERVER_CLASSNAME = ExecServer.class.getName();

    // the name of the method used to suspend the ExecServer
    static final String SERVER_STARTED_METHOD_NAME = "vmStarted";

    // the name of the method used to suspend the ExecServer
    static final String SERVER_SUSPEND_METHOD_NAME = "vmSuspend";

    // the name of the method used to show  the terminal on input
    public static final String SERVER_SHOW_TERMINAL_ON_INPUT_NAME = "showTerminalOnInput";

    // A map which can be used to map instances of VirtualMachine to VMReference 
    private static Map<VirtualMachine, VMReference> vmToReferenceMap = new HashMap<VirtualMachine, VMReference>();
    
    // ==== instance data ====

    // we have a tight coupling between us and the JdiDebugger
    // that creates us
    private JdiDebugger owner = null;
    private DebuggerTerminal term;
    // The remote virtual machine and process we are referring to
    private VirtualMachine machine = null;

    // The handler for virtual machine events
    private VMEventHandler eventHandler = null;

    // the class reference to ExecServer
    private ClassType serverClass = null;

    // the thread running inside the ExecServer
    private JdiThread serverThread = null;
    private boolean serverThreadStarted = false;

    // the worker thread running inside the ExecServer
    private ThreadReference workerThread = null;
    private boolean workerThreadReady = false;
    private boolean workerThreadReserved = false;

    // a record of the threads we start up for
    // redirecting ExecServer streams
    @OnThread(Tag.Any)
    private IOHandlerThread inputStreamRedirector = null;
    @OnThread(Tag.Any)
    private IOHandlerThread outputStreamRedirector = null;
    @OnThread(Tag.Any)
    private IOHandlerThread errorStreamRedirector = null;

    // the current class loader in the ExecServer
    private ClassLoaderReference currentLoader = null;

    private int exitStatus;
    @OnThread(Tag.Any)
    private ExceptionDescription lastException;

    // Boolean flag indicating if the VM is being closed by BlueJ internally.
    private boolean queuedForClose = false;

    /**
     * Launch a remote debug VM using a TCP/IP socket.
     * 
     * @param initDir
     *            the directory to have as a current directory in the remote VM
     * @param libraries
     *            libraries to be added to the VM startup classpath
     * @param mgr
     *            the virtual machine manager
     * @return an instance of a VirtualMachine or null if there was an error
     */
    @OnThread(Tag.Any)
    public VirtualMachine localhostSocketLaunch(File initDir, URL[] libraries, DebuggerTerminal term,
            VirtualMachineManager mgr)
    {
        final int CONNECT_TRIES = 1; // try to connect max of 5 times
        final int CONNECT_WAIT = 500; // wait half a sec between each connect

        String [] launchParams;

        // launch the VM using the runtime classpath.
        Boot boot = Boot.getInstance();
        List<File> filesPath = Utility.urlsToFiles(boot.getRuntimeUserClassPath());
        List<File> javafxPath = Utility.urlsToFiles(boot.getJavaFXClassPath());
        List<File> libraryPaths = Utility.urlsToFiles(libraries);
        List<File> classPath = new ArrayList<>();
        classPath.addAll(filesPath);
        classPath.addAll(javafxPath);
        classPath.addAll(libraryPaths);
        String allClassPath = Utility.toClasspathString(classPath);
        
        ArrayList<String> paramList = new ArrayList<String>(11);
        
        /* // Uncomment this if you want to get a command window showing
           // for the debug VM on Windows.  Useful to let you hit Ctrl+Break and see thread dump
           // in case of deadlock
        paramList.add("cmd.exe");
        paramList.add("/C");
        paramList.add("start");
        paramList.add("cmd.exe");
        paramList.add("/K");
        */
        paramList.add(Config.getJDKExecutablePath(null, "java"));
        
        //check if any vm args are specified in Config, at the moment these
        //are only Locale options: user.language and user.country
        
        paramList.addAll(Config.getDebugVMArgs());
        
        paramList.add("-classpath");
        paramList.add(allClassPath);
        if (Config.isMacOS()) {
            paramList.add("-Xdock:icon=" + Config.getBlueJIconPath() + "/" + Config.getVMIconsName());
            paramList.add("-Xdock:name=" + Config.getVMDockName());
        }

        // Index for where the transport parameter is to be added
        int transportIndex = paramList.size();

        String streamEncoding = Config.getPropString("bluej.terminal.encoding", null);
        if (streamEncoding != null) {
            // Set the input/output encoding to the same as the terminal encoding, to avoid confusion
            // that mismatching these two causes. See bug #509.
            paramList.add("-Dfile.encoding=" + streamEncoding);
        }
        
        paramList.add(SERVER_CLASSNAME);
        
        // set output encoding if specified, default is to use system default
        // this gets passed to ExecServer's main as an arg which can then be 
        // used to specify encoding
        if(streamEncoding != null) {
            paramList.add(streamEncoding);
        }
        
        String transport = Config.getPropString("bluej.vm.transport", "dt_socket");
        
        List<ListeningConnector> connectors = new ArrayList<ListeningConnector>(mgr.listeningConnectors());

        // find the known connectors - order them by preference:
        Iterator<ListeningConnector> it = connectors.iterator();
        while (it.hasNext()) {
            ListeningConnector c = it.next();
            if (c.transport().name().equals(transport)) {
                // We've found the preferred connector
                it.remove();
                connectors.add(0, c);
                break;
            }
        }
        
        Throwable [] failureReasons = new Throwable[connectors.size()];
        
        for (int i = 0; i < CONNECT_TRIES; i++) {
            for (int j = 0; j < connectors.size(); j++) {
                ListeningConnector connector = connectors.get(j);
                try {
                    // Set up connection arguments
                    Map<String, Argument> arguments = connector.defaultArguments();
                    Connector.Argument timeoutArg = arguments.get("timeout");
                    if (timeoutArg != null) {
                        // The timeout appears to be in milliseconds.
                        // The default is apparently no timeout.
                        String timeOutVal = Config.getPropString("bluej.vm.connect.timeout", "10000");
                        timeoutArg.setValue(timeOutVal);
                    }
                    
                    // Make sure the local address is localhost, not the
                    // machine name, as using the machine name causes problems on some systems
                    // when the network is disconnected (because the machine name binds to
                    // the network IP, not to localhost):
                    String listenAddress = null;
                    if (connector.transport().name().equals("dt_socket") && arguments.containsKey("localAddress"))
                    {
                        listenAddress = InetAddress.getByName(null).getHostAddress();
                        arguments.get("localAddress").setValue(listenAddress);
                    }
                    
                    // Listening connectors can only listen on one address at a time -
                    // Synchronize to prevent problems.
                    synchronized (connector) {
                        String address = connector.startListening(arguments);
                        if (listenAddress != null) {
                            // It seems the address name returned by connector.startListening(...) may be the host name,
                            // even though we specifically asked for localhost. So here we'll force it to the localhost
                            // IP address:
                            int colonIndex = address.lastIndexOf(':');
                            if (colonIndex != -1) {
                                address = listenAddress + address.substring(colonIndex);
                            }
                        }
                        Debug.log("" + System.currentTimeMillis() + ": Listening for JDWP connection on address: " + address);
                        paramList.add(transportIndex, "-agentlib:jdwp=transport=" + connector.transport().name()
                                + ",address=" + address);
                        launchParams = paramList.toArray(new String[paramList.size()]);
                        paramList.remove(transportIndex);

                        final Process remoteVMprocess;
                        try {
                            remoteVMprocess = launchVM(initDir, launchParams);
                        }
                        catch (Throwable t) {
                            connector.stopListening(arguments);
                            throw t;
                        }

                        try {
                            machine = connector.accept(arguments);
                            redirectToTerminal(term, remoteVMprocess, streamEncoding);
                        }
                        catch (Throwable t) {
                            // failed to connect.
                            closeIO();
                            try {
                                // Ask for the exit value, since that allows us to test
                                // whether the process has already exited.
                                int exitCode = remoteVMprocess.exitValue();
                                Debug.log("" + System.currentTimeMillis() + ": remote VM process has prematurely terminated with exit code: " + exitCode);
                                drainOutput(remoteVMprocess);
                            }
                            catch (IllegalThreadStateException itse) {}
                            remoteVMprocess.destroy();
                            throw t;
                        }
                        finally {
                            connector.stopListening(arguments);
                        }
                    }
                    
                    Debug.log("Connected to debug VM via " + connector.transport().name() + " transport...");
                    setupEventHandling();
                    if (waitForStartup()) {
                        Debug.log("Communication with debug VM fully established.");
                        return machine;
                    }
                    else {
                        Debug.log("Error: Debug VM not signalling startup.");
                    }
                }
                catch(Throwable t) {
                    failureReasons[j] = t;
                }
            }
            
            // Do a small wait between connection attempts
            try {
                if (i != CONNECT_TRIES - 1) {
                    Thread.sleep(CONNECT_WAIT);
                }
            }
            catch (InterruptedException ie) { break; }
        }

        // failed to connect
        Writer dbgStream = Debug.getDebugStream();
        synchronized (dbgStream) {
            Debug.message("" + System.currentTimeMillis() + ": Failed to connect to debug VM. Reasons follow:");
            for (int i = 0; i < connectors.size(); i++) {
                Debug.message(connectors.get(i).transport().name() + " transport:");
                PrintWriter pw = new PrintWriter(dbgStream);
                failureReasons[i].printStackTrace(pw);
                pw.flush();
            }
        }

        NetworkTest.doTest();
        
        return null;
    }
    
    /**
     * Read and log anything that the remote VM process output before it died.
     */
    private void drainOutput(Process remoteVMprocess)
    {
        InputStreamReader stdout = new InputStreamReader(remoteVMprocess.getInputStream());
        char charBuf[] = new char[2048];
        
        try {
            int numRead = stdout.read(charBuf);
            if (numRead != -1) {
                String output = new String(charBuf, 0, numRead);
                Debug.message("Output from remote process stdout: " + output);
            }
            
            InputStreamReader stderr = new InputStreamReader(remoteVMprocess.getErrorStream());
            numRead = stderr.read(charBuf);
            if (numRead != -1) {
                String output = new String(charBuf, 0, numRead);
                Debug.message("Output from remote process stderr: " + output);
            }
        }
        catch (IOException ioe) {
            Debug.message("IOException while trying to draing stdout/stderr of remote process: " + ioe.getMessage());
        }
    }
    
    private void setupEventHandling()
    {
        // indicate the events we want to receive
        EventRequestManager erm = machine.eventRequestManager();
        erm.createExceptionRequest(null, false, true).enable();
        erm.createClassPrepareRequest().enable();
        
        EventRequest tsr = erm.createThreadStartRequest();
        tsr.setSuspendPolicy(EventRequest.SUSPEND_NONE);
        tsr.enable();
        
        tsr = erm.createThreadDeathRequest();
        tsr.setSuspendPolicy(EventRequest.SUSPEND_NONE);
        tsr.enable();

        // start the VM event handler (will handle the VMStartEvent
        // which will set the machine running)
        eventHandler = new VMEventHandler(this, machine);
    }

    /**
     * Launch the debug VM and set up the I/O connectors to the terminal.
     * @param initDir   the directory which the vm should be started in
     * @param params    the parameters (including executable as first param)
     */
    @OnThread(Tag.Any)
    private Process launchVM(File initDir, String [] params)
        throws IOException
    {    
        Process vmProcess = Runtime.getRuntime().exec(params, null, initDir);
        BufferedReader bro = new BufferedReader(new InputStreamReader(vmProcess.getInputStream()));
        BufferedReader bre = new BufferedReader(new InputStreamReader(vmProcess.getErrorStream()));
        
        // grab anything else the VM spits out before we try to connect to it.
        try {
            
            StringBuffer extraOut = new StringBuffer();
            StringBuffer extraErr = new StringBuffer();
            // Two streams to check: standard output and standard error
                
            char [] buf = new char[1024];
            Thread.sleep(200); // A little extra time for initial output
            for (int i = 0; i < 5; i++) {
                Thread.sleep(200);
                
                // discontinue if no data available or stream closed
                boolean keepReading = false;
                if (bro.ready()) {
                    int len = bro.read(buf);
                    if (len != -1) {
                        extraOut.append(buf, 0, len);
                    }
                    keepReading = true;
                }
                if (bre.ready()) {
                    int len = bre.read(buf);
                    if (len != -1) {
                        extraErr.append(buf, 0, len);
                    }
                    keepReading = true;
                }
                
                if (! keepReading) {
                    break;
                }
            }
            if (extraOut.length() != 0) {
                Debug.message("Extra output from debug VM on launch:" + extraOut);
            }
            if (extraErr.length() != 0) {
                Debug.message("Error output from debug VM on launch:" + extraErr);
            }
        }
        catch (InterruptedException ie) {}
        
        
        return vmProcess;
    }
    
    /**
     * Redirect input, output and error streams of the remote process to the terminal.
     */
    @OnThread(Tag.Any)
    private void redirectToTerminal(DebuggerTerminal term, Process vmProcess, String streamEncoding) throws UnsupportedEncodingException
    {
        // redirect standard streams from process to Terminal
        // error stream System.err
        Reader errorReader = null;
        // output stream System.out
        Reader outReader = null;
        // input stream System.in
        Writer inputWriter = null;
        
        if(streamEncoding == null) {
            errorReader = new InputStreamReader(vmProcess.getErrorStream());
            outReader = new InputStreamReader(vmProcess.getInputStream());
            inputWriter = new OutputStreamWriter(vmProcess.getOutputStream());            
        }
        // if specified in bluej.defs
        else {
            errorReader = new InputStreamReader(vmProcess.getErrorStream(), streamEncoding); 
            outReader = new InputStreamReader(vmProcess.getInputStream(), streamEncoding);
            inputWriter = new OutputStreamWriter(vmProcess.getOutputStream(), streamEncoding);
        }
        
        errorStreamRedirector = redirectIOStream(errorReader, term.getErrorWriter());
        outputStreamRedirector = redirectIOStream(outReader, term.getWriter());
        inputStreamRedirector = redirectIOStream(term.getReader(), inputWriter);
    }

    /**
     * Create the second virtual machine and start the execution server (class
     * ExecServer) on that machine.
     */
    @OnThread(Tag.Any)
    public VMReference(JdiDebugger owner, DebuggerTerminal term, File initialDirectory, URL[] libraries)
        throws JdiVmCreationException
    {
        this.owner = owner;
        this.term = term;
        
        // machine will be suspended at startup
        machine = localhostSocketLaunch(initialDirectory, libraries, term, Bootstrap.virtualMachineManager());
        if (machine == null) {
            throw new JdiVmCreationException();
        }
        
        // Add our machine into the map
        vmToReferenceMap.put(machine, this);
    }

    /**
     * Wait for all our virtual machine initialisation to occur.
     */
    public synchronized boolean waitForStartup()
    {
        serverThreadStartWait();
        
        if (! setupServerConnection(machine)) {
            return false;
        }
        
        return true;
    }

    /**
     * Close down this virtual machine.
     */
    @OnThread(Tag.Any)
    public synchronized void close()
    {
        if (machine != null) {
            queuedForClose = true;
            closeIO();
            // cause the debug VM to exit when disposed
            try {
                setStaticFieldValue(serverClass, ExecServer.WORKER_ACTION_NAME, machine.mirrorOf(ExecServer.EXIT_VM));
                machine.dispose();
            }
            catch(VMDisconnectedException vmde) {}
        }
    }

    /**
     * Close I/O redirectors.
     */
    public void closeIO()
    {
        // close our IO redirectors
        if (inputStreamRedirector != null) {
            inputStreamRedirector.close();
            inputStreamRedirector.interrupt();
        }

        if (errorStreamRedirector != null) {
            errorStreamRedirector.close();
            errorStreamRedirector.interrupt();
        }

        if (outputStreamRedirector != null) {
            outputStreamRedirector.close();
            outputStreamRedirector.interrupt();
        }
    }

    /**
     * This method is called by the VMEventHandler when the execution server
     * class (ExecServer) has been loaded into the VM. We use this to set a
     * breakpoint in the server class. This is really still part of the
     * initialisation process.
     */
    void serverClassPrepared()
    {
        // remove the "class prepare" event request (not needed anymore)

        EventRequestManager erm = machine.eventRequestManager();
        List<ClassPrepareRequest> list = erm.classPrepareRequests();
        erm.deleteEventRequests(list);

        try {
            serverClass = (ClassType) findClassByName(SERVER_CLASSNAME, null);
        }
        catch (ClassNotFoundException cnfe) {
            throw new IllegalStateException("can't find class " + SERVER_CLASSNAME + " in debug virtual machine");
        }

        // add the breakpoints (these may be cleared later on and so will
        // need to be readded)
        serverClassAddBreakpoints();
    }
    
    private Location findMethodLocation(ReferenceType classType, String methodName)
    {
        Method method = findMethodByName(classType, methodName);
        if (method == null) {
            throw new IllegalStateException("can't find method " + classType.name() + "."
                    + methodName);
        }
        return method.location();
    }

    /**
     * This breakpoint is used to stop the server process to make it wait for
     * our task signals. (We later use the suspended process to perform our task
     * requests.)
     */
    private void serverClassAddBreakpoints()
    {
        EventRequestManager erm = machine.eventRequestManager();

        // set a breakpoint in the vm started method
        {
            BreakpointRequest serverBreakpoint = erm.createBreakpointRequest(findMethodLocation(serverClass, SERVER_STARTED_METHOD_NAME));
            serverBreakpoint.setSuspendPolicy(EventRequest.SUSPEND_EVENT_THREAD);
            // the presence of this property indicates to breakEvent that we are
            // a special type of breakpoint
            serverBreakpoint.putProperty(SERVER_STARTED_METHOD_NAME, "yes");
            serverBreakpoint.putProperty(VMEventHandler.DONT_RESUME, "yes");
            serverBreakpoint.putProperty(Debugger.PERSIST_BREAKPOINT_PROPERTY, "yes");
            serverBreakpoint.enable();
        }

        // set a breakpoint in the suspend method
        {
            BreakpointRequest workerBreakpoint = erm.createBreakpointRequest(findMethodLocation(serverClass, SERVER_SUSPEND_METHOD_NAME));
            workerBreakpoint.setSuspendPolicy(EventRequest.SUSPEND_EVENT_THREAD);
            // the presence of this property indicates to breakEvent that we are
            // a special type of breakpoint
            workerBreakpoint.putProperty(SERVER_SUSPEND_METHOD_NAME, "yes");
            // the presence of this property indicates that we should not
            // be restarted after receiving this event
            workerBreakpoint.putProperty(VMEventHandler.DONT_RESUME, "yes");
            workerBreakpoint.putProperty(Debugger.PERSIST_BREAKPOINT_PROPERTY, "yes");
            workerBreakpoint.enable();
        }

        // set a breakpoint in the showTerminaOnInput method
        {
            BreakpointRequest serverBreakpoint = erm.createBreakpointRequest(findMethodLocation(serverClass, SERVER_SHOW_TERMINAL_ON_INPUT_NAME));
            serverBreakpoint.setSuspendPolicy(EventRequest.SUSPEND_NONE);
            // the presence of this property indicates to breakEvent that we are
            // a special type of breakpoint
            serverBreakpoint.putProperty(SERVER_SHOW_TERMINAL_ON_INPUT_NAME, "yes");
            serverBreakpoint.putProperty(Debugger.PERSIST_BREAKPOINT_PROPERTY, "yes");
            serverBreakpoint.enable();
        }

    }

    /**
     * Find the components on the remote VM that we need to talk to it: the
     * execServer object, the performTaskMethod, and the serverThread. These
     * three variables (mirrors to the remote entities) are set up here. This
     * needs to be done only once.
     */
    private boolean setupServerConnection(VirtualMachine vm)
    {
        if (serverClass == null) {
            Debug.reportError("server class not initialised!");
            return false;
        }

        // get our main server thread
        // serverThread = (ThreadReference) getStaticFieldObject(serverClass, ExecServer.MAIN_THREAD_NAME);

        // get our worker thread
        workerThread = (ThreadReference) getStaticFieldObject(serverClass, ExecServer.WORKER_THREAD_NAME);

        if (serverThread == null || workerThread == null) {
            Debug.reportError("Cannot find fields on remote VM");
            return false;
        }

        //Debug.message(" connection to remote VM established");
        return true;
    }

    // -- all methods below here are for after the VM has started up

    /**
     * Instruct the remote machine to construct a new class loader and return its
     * reference.
     * 
     * May throw VMDisconnectedException.
     * 
     * @param urls  the classpath as an array of URL
     */
    @OnThread(Tag.Any)
    ClassLoaderReference newClassLoader(URL [] urls)
    {
        synchronized(workerThread) {
            workerThreadReadyWait();
            workerThreadReserved = true;
            setStaticFieldValue(serverClass, ExecServer.WORKER_ACTION_NAME, machine.mirrorOf(ExecServer.NEW_LOADER));
            
            StringBuffer newcpath = new StringBuffer(200);
            for (int index = 0; index < urls.length; index++) {
                newcpath.append ( urls[index].toString());
                newcpath.append ('\n');
            }
            
            setStaticFieldObject(serverClass, ExecServer.CLASSPATH_NAME, newcpath.toString());
            
            workerThreadReady = false;
            workerThread.resume();
            workerThreadFinishWait();
            
            currentLoader = (ClassLoaderReference) getStaticFieldObject(serverClass, ExecServer.WORKER_RETURN_NAME);
            workerThreadReserved = false;
            workerThread.notify();
            
            return currentLoader;
        }
    }
    
    /**
     * Get an ObjectReference mirroring a String. May throw
     * VMDisconnectedException, VMOutOfMemoryException.
     * 
     * @param value  The string to mirror on the remote VM.
     * @return       The mirror object
     */
    public StringReference getMirror(String value)
    {
        return machine.mirrorOf(value);
    }
    
    /**
     * Load a class in the remote machine and return its reference. Note that
     * this function never returns null.
     * 
     * @return a Reference to the class mirrored in the remote VM
     * @throws ClassNotFoundException  if the remote class can't be loaded
     */
    ReferenceType loadClass(String className)
        throws ClassNotFoundException
    {
        ReferenceType rt = loadClass(className, null);
        if (rt == null) {
            throw new ClassNotFoundException(className);
        }
        return rt;
    }
    
    /**
     * Load a class in the remote VM using the given class loader.
     * @param className  The name of the class to load
     * @param clr        The remote classloader reference to use, or null to use
     *                   the current established project classloader
     * @return     A reference to the loaded class, or null if the class could not be loaded.
     */
    ReferenceType loadClass(String className, ClassLoaderReference clr)
    {
        synchronized(workerThread) {
            workerThreadReadyWait();
            workerThreadReserved = true;
            setStaticFieldValue(serverClass, ExecServer.CLASSLOADER_NAME, clr);
            setStaticFieldValue(serverClass, ExecServer.WORKER_ACTION_NAME, machine.mirrorOf(ExecServer.LOAD_CLASS));
            setStaticFieldObject(serverClass, ExecServer.CLASSNAME_NAME, className);
            
            workerThreadReady = false;
            workerThread.resume();
            workerThreadFinishWait();
            
            ClassObjectReference robject = (ClassObjectReference) getStaticFieldObject(serverClass, ExecServer.WORKER_RETURN_NAME);
            workerThreadReserved = false;
            workerThread.notify();
            
            if (robject == null) {
                return null;
            }
            
            return robject.reflectedType();
        }
    }
    
    /**
     * Load and initialize a class in the remote machine, and return a reference to it.
     * Initialization causes static initializer assignments and blocks to be executed in
     * the remote machine. This method will not return until all such blocks have completed
     * execution.
     * 
     * @param className  The name of the class to load
     * @return           A reference to the class
     * @throws ClassNotFoundException  If the class could not be found
     */
    ReferenceType loadInitClass(String className)
        throws ClassNotFoundException
    {
        try {
            serverThreadStartWait();
            
            // Store the class and method to call
            setStaticFieldObject(serverClass, ExecServer.CLASS_TO_RUN_NAME, className);
            setStaticFieldValue(serverClass, ExecServer.EXEC_ACTION_NAME, machine.mirrorOf(ExecServer.LOAD_INIT_CLASS));
            
            // Resume the thread, wait for it to finish and the new thread to start
            serverThreadStarted = false;
            resumeServerThread();
            serverThreadStartWait();
            
            // Get return value
            ClassObjectReference rval = (ClassObjectReference) getStaticFieldObject(serverClass, ExecServer.METHOD_RETURN_NAME);
            if (rval == null)
                throw new ClassNotFoundException("Remote class not found: " + className);
            
            // check for and report exceptions which occurred during initialization
            ObjectReference exception = getStaticFieldObject(serverClass, ExecServer.EXCEPTION_NAME);
            if (exception != null) {
                exceptionEvent(new InvocationException(exception));
            }
            
            return rval.reflectedType();
        }
        catch (VMDisconnectedException vde) {
            throw new ClassNotFoundException("Remote class not loaded due to VM termination.");
        }
    }

    /**
     * "Start" a class (i.e. invoke its main method)
     * 
     * @param className
     *            the class to start
     */
    public DebuggerResult runShellClass(String className)
    {
        // Calls to this method are protected by serverThreadLock in JdiDebugger
        
        // Debug.message("[VMRef] starting " + className);
        // ** call Shell.run() **
        try {
            exitStatus = Debugger.NORMAL_EXIT;

            serverThreadStartWait();
            
            // Store the class and method to call
            setStaticFieldObject(serverClass, ExecServer.CLASS_TO_RUN_NAME, className);
            setStaticFieldValue(serverClass, ExecServer.EXEC_ACTION_NAME, machine.mirrorOf(ExecServer.EXEC_SHELL));
            
            // Resume the thread, wait for it to finish and the new thread to start
            serverThreadStarted = false;
            resumeServerThread();
            serverThreadStartWait();
            
            // Get return value and check for exceptions
            ObjectReference rval = getStaticFieldObject(serverClass, ExecServer.METHOD_RETURN_NAME);
            if (rval == null) {
                ObjectReference exception = getStaticFieldObject(serverClass, ExecServer.EXCEPTION_NAME);
                if (exception != null) {
                    exceptionEvent(new InvocationException(exception));
                    return new DebuggerResult(lastException);
                }
            }
            
            ObjectReference objR = getStaticFieldObject(serverClass, ExecServer.METHOD_RETURN_NAME);
            return new DebuggerResult(JdiObject.getDebuggerObject(objR));
        }
        catch (VMDisconnectedException e) {
            exitStatus = getDebuggerExitStatus();
            return new DebuggerResult(exitStatus);
        }
        catch (Exception e) {
            // remote invocation failed
            Debug.reportError("starting shell class failed: " + e);
            e.printStackTrace();
            exitStatus = Debugger.EXCEPTION;
            lastException = new ExceptionDescription("Internal BlueJ error: unexpected exception in remote VM\n" + e);
        }
        
        return new DebuggerResult(lastException);
    }

    private int getDebuggerExitStatus()
    {
        return queuedForClose ? Debugger.TERMINATED_BY_BLUEJ : Debugger.TERMINATED_BY_USER_SYSTEM_EXIT;
    }

    /**
     * Invoke the default constructor for some class, and return the resulting object.
     */
    public DebuggerResult instantiateClass(String className)
    {
        ObjectReference obj = null;
        exitStatus = Debugger.NORMAL_EXIT;
        try {
            obj = invokeConstructor(className);
        }
        catch (VMDisconnectedException e) {
            exitStatus = getDebuggerExitStatus();
            // return null; // debugger state change handled elsewhere
            return new DebuggerResult(exitStatus);
        }
        catch (Exception e) {
            // remote invocation failed
            Debug.reportError("starting shell class failed: " + e);
            e.printStackTrace();
            exitStatus = Debugger.EXCEPTION;
            lastException = new ExceptionDescription("Internal BlueJ error: unexpected exception in remote VM\n" + e);
        }
        if (obj == null) {
            return new DebuggerResult(lastException);
        }
        else {
            ObjectReference objFinal = obj;
            return new DebuggerResult(JdiObject.getDebuggerObject(objFinal));
        }
    }

    /**
     * Invoke a particular constructor with arguments. The parameter types
     * of the constructor must be supplied (String[]) as well as the
     * argument values (ObjectReference []).
     * 
     * @param className  The name of the class to construct an instance of
     * @param paramTypes The parameter types of the constructor (class names)
     * @param args      The argument values to use in the constructor call
     * 
     * @return  The newly constructed object (or null if error/exception
     *          occurs)
     */
    public DebuggerResult instantiateClass(String className, String [] paramTypes, ObjectReference [] args)
    {
        ObjectReference obj = null;
        exitStatus = Debugger.NORMAL_EXIT;
        try {
            obj = invokeConstructor(className, paramTypes, args);
        }
        catch (VMDisconnectedException e) {
            exitStatus = getDebuggerExitStatus();
            return new DebuggerResult(exitStatus); // debugger state change handled elsewhere
        }
        catch (Exception e) {
            // remote invocation failed
            Debug.reportError("starting shell class failed: " + e);
            e.printStackTrace();
            exitStatus = Debugger.EXCEPTION;
            lastException = new ExceptionDescription("Internal BlueJ error: unexpected exception in remote VM\n" + e);
        }
        if (obj == null) {
            return new DebuggerResult(lastException);
        }
        else {
            ObjectReference objFinal = obj;
            return new DebuggerResult(JdiObject.getDebuggerObject(objFinal));
        }
    }
    
    /**
     * Emit a thread halted/resumed event for the given thread.
     */
    @OnThread(Tag.Any)
    public void emitThreadEvent(JdiThread thread, boolean halted)
    {
        eventHandler.emitThreadEvent(thread, halted);
    }


    /**
     * Return the text of the last exception.
     */
    public ExceptionDescription getException()
    {
        return lastException;
    }

    /**
     * The VM has reached its startup point.
     */
    public void vmStartEvent(VMStartEvent vmse)
    {
        serverThreadStarted = false;
    }

    /**
     * The VM has been disconnected or ended.
     */
    @OnThread(Tag.VMEventHandler)
    public void vmDisconnectEvent()
    {
        synchronized (this) {
            // Do the owner disconnect first, because it is synchronized on
            // JdiDebugger. This allows machine loader thread to check the exit
            // status in a meaningful way.
            owner.vmDisconnect();
            
            // If VM disconnect occurs during invocation, the server thread won't
            // restart in this VM; the method waiting for it to start will hang
            // indefinitely unless we kick it here.
            exitStatus = getDebuggerExitStatus();
            if (!serverThreadStarted) {
                notifyAll();
            }
        }
        
        if (workerThread != null) {
            synchronized (workerThread) {
                if (!workerThreadReady)
                    workerThread.notifyAll();
            }
        }

        synchronized (vmToReferenceMap) {
            vmToReferenceMap.remove(machine);
        }
    }

    /**
     * A thread has started.
     */
    @OnThread(Tag.VMEventHandler)
    public void threadStartEvent(ThreadStartEvent tse)
    {
        owner.threadStart(tse.thread());
    }

    /**
     * A thread has died.
     */
    @OnThread(Tag.VMEventHandler)
    public void threadDeathEvent(ThreadDeathEvent tde)
    {
        ThreadReference tr = tde.thread();
        owner.threadDeath(tr);

        // There appears to be a VM bug related to system.exit() being called
        // in an invocation thread. The event is only seen as a thread death.
        // Only affects some platforms/vm versions some of the time.
        //if (tr == serverThread && serverThreadStarted || tr == workerThread)
        //    close();
    }
    
    /**
     * A thread has been suspended (due to a breakpoint, step, or
     * call to DebuggerThread.halt()).
     */
    @OnThread(Tag.VMEventHandler)
    public void threadHaltedEvent(JdiThread thread)
    {
        owner.threadHalted(thread);
    }
    
    /**
     * A thread has been resumed.
     */
    @OnThread(Tag.VMEventHandler)
    public void threadResumedEvent(JdiThread thread)
    {
        owner.threadResumed(thread);
    }

    /**
     * An exception has occurred in a thread.
     * 
     * It doesn't really make sense to do anything here. Any exception which occurs
     * in the primary execution thread does not come through here.
     */
    public void exceptionEvent(ExceptionEvent exc)
    {
        // ObjectReference remoteException = exc.exception();

        // get the exception text
        // attention: the following depends on the (undocumented) fact that
        // the internal exception message field is named "detailMessage".
        
        // Field msgField = remoteException.referenceType().fieldByName("detailMessage");
        // StringReference msgVal = (StringReference) remoteException.getValue(msgField);

        // String exceptionText = (msgVal == null ? null : msgVal.value());
        // String excClass = exc.exception().type().name();

        // List<SourceLocation> stack = JdiThread.getStack(exc.thread());
    }

    /**
     * Invoke an arbitrary method on an object, using the worker thread.
     * If the called method exits via an exception, this method returns null.
     * 
     * @param o     The object to invoke the method on
     * @param m     The method to invoke
     * @param args  The arguments to pass to the method (List of Values)
     * @return      The return Value from the method
     */
    private Value safeInvoke(ObjectReference o, Method m, List<? extends Value> args)
    {
        synchronized (workerThread) {
            workerThreadReadyWait();
            Value v = null;

            try {
                v = o.invokeMethod(workerThread, m, args, ObjectReference.INVOKE_SINGLE_THREADED);
            }
            catch (ClassNotLoadedException cnle) {}
            catch (InvalidTypeException ite) {}
            catch (IncompatibleThreadStateException itse) {}
            catch (InvocationException ie) {}

            return v;
        }
    }
    
    public void exceptionEvent(InvocationException exc)
    {
        List<Value> empty = new LinkedList<Value>();
        
        ObjectReference remoteException = exc.exception();
        Field msgField = remoteException.referenceType().fieldByName("detailMessage");
        StringReference msgVal = (StringReference) remoteException.getValue(msgField);
        String exceptionText = (msgVal == null ? null : msgVal.value());
        String excClass = exc.exception().type().name();
        
        ReferenceType remoteType = exc.exception().referenceType();
        List<Method> getStackTraceMethods = remoteType.methodsByName("getStackTrace");
        Method getStackTrace = (Method)getStackTraceMethods.get(0);
        ArrayReference stackValue = (ArrayReference)safeInvoke(exc.exception(),  getStackTrace, empty);
        
        ObjectReference [] stackt = (ObjectReference [])stackValue.getValues().toArray(new ObjectReference[0]);
        List<SourceLocation> stack = new LinkedList<SourceLocation>();
        
        // "stackt" is now an array of Values. Each Value represents a
        // "StackTraceElement" object.
        if (stackt.length > 0) {
            ReferenceType StackTraceElementType = (ReferenceType)stackt[0].type();
            Method getClassName = (Method)StackTraceElementType.methodsByName("getClassName").get(0);
            Method getFileName = (Method)StackTraceElementType.methodsByName("getFileName").get(0);
            Method getLineNum = (Method)StackTraceElementType.methodsByName("getLineNumber").get(0);
            Method getMethodName = (Method)StackTraceElementType.methodsByName("getMethodName").get(0);
            
            for(int i = 0; i < stackt.length; i++) {
                Value classNameV = safeInvoke(stackt[i], getClassName, empty);
                Value fileNameV = safeInvoke(stackt[i], getFileName, empty);
                Value methodNameV = safeInvoke(stackt[i], getMethodName, empty);
                Value lineNumV = safeInvoke(stackt[i], getLineNum, empty);
                
                String className = ((StringReference)classNameV).value();
                String fileName = null;
                if (fileNameV != null) {
                    fileName = ((StringReference)fileNameV).value();
                }
                String methodName = ((StringReference)methodNameV).value();
                int lineNumber = ((IntegerValue)lineNumV).value();
                stack.add(new SourceLocation(className,fileName,methodName,lineNumber));
            }
        }
        
        // stack is a list of SourceLocation (bluej.debugger.SourceLocation)
        
        exitStatus = Debugger.EXCEPTION;
        lastException = new ExceptionDescription(excClass, exceptionText, stack);
    }

    
    /**
     * A breakpoint has been hit or step completed in a thread.
     */
    @OnThread(Tag.VMEventHandler)
    public void breakpointEvent(LocatableEvent event, int debuggerEventType, boolean skipUpdate)
    {
        // if the breakpoint is marked as with the SERVER_STARTED property
        // then this is our own breakpoint that is used to detect when a new
        // server thread has started (which happens at startup, and when user
        // code completes execution).
        if (event.request().getProperty(SERVER_STARTED_METHOD_NAME) != null) {
            // wake up the waitForStartup() method
            synchronized (this) {
                serverThreadStarted = true;
                serverThread = owner.findThread(event.thread());
                owner.raiseStateChangeEvent(Debugger.IDLE);
                notifyAll();
            }
        }
        // if the breakpoint is marked with the SERVER_SUSPEND property
        // then it is the worker thread returning to its breakpoint
        // after completing some work. We want to leave it suspended here until
        // it is required to do more work.
        else if (event.request().getProperty(SERVER_SUSPEND_METHOD_NAME) != null) {

            if (workerThread == null) {
                workerThread = event.thread();
            }
            
            synchronized (workerThread) {
                workerThreadReady = true;
                workerThread.notifyAll();
            }
        }
        // if the breakpoint is marked with the SERVER_SHOW_TERMINAL_ON_INPUT_NAME
        //
        else if (event.request().getProperty(SERVER_SHOW_TERMINAL_ON_INPUT_NAME) != null) {
            this.term.showOnInput();
        }
        else {
            // breakpoint set by user in user code
            if (serverThread.sameThread(event.thread())) {
                owner.raiseStateChangeEvent(Debugger.SUSPENDED);
            }
            
            Location location = event.location();
            String className = location.declaringType().name();
            String fileName;
            try {
                fileName = location.sourceName();
            }
            catch (AbsentInformationException e) {
                fileName = null;
            }

            // A breakpoint in the shell class or a BlueJ runtime class means that
            // the user has stepped past the end of their own code
            if (fileName != null && fileName.startsWith("__SHELL")
                    || className != null && className.startsWith("bluej.runtime.")) {
                event.thread().resume();
                return;
            }

            // signal the breakpoint/step to the user
            owner.breakpoint(event.thread(), debuggerEventType, skipUpdate, makeBreakpointProperties(event.request()));
        }
    }

    private BreakpointProperties makeBreakpointProperties(final EventRequest request)
    {
        if (request == null)
            return null;
        else
            return new DebuggerEvent.BreakpointProperties() {
                @OnThread(Tag.Any)
                public Object get(Object key)
                {
                    return request.getProperty(key);
                }
            };
    }

    @OnThread(Tag.VMEventHandler)
    public boolean screenBreakpointEvent(LocatableEvent event, int debuggerEventType)
    {
        BreakpointProperties props = makeBreakpointProperties(event.request());
        for (String special : Arrays.asList(
                SERVER_STARTED_METHOD_NAME, 
                SERVER_SUSPEND_METHOD_NAME, 
                SERVER_SHOW_TERMINAL_ON_INPUT_NAME))
        {
            if (props.get(special) != null)
            {
                return true;
            }
        }
        return owner.screenBreakpoint(event.thread(), debuggerEventType, props);
    }

    // ==== code for active debugging: setting breakpoints, stepping, etc ===

    /**
     * Find and load all classes declared in the same source file as className
     * and then find the Location object for the source at the line 'line'.
     */
    private Location loadClassesAndFindLine(String className, int line)
    {
        ReferenceType remoteClass = null;
        try {
            remoteClass = loadClass(className);
        }
        catch (ClassNotFoundException cnfe) {
            return null;
        }
        List<ReferenceType> allTypesInFile = new ArrayList<ReferenceType>();

        // find all ReferenceType's declared in this source file
        buildNestedTypes(remoteClass, allTypesInFile);

        Iterator<ReferenceType> it = allTypesInFile.iterator();
        while (it.hasNext()) {
            ReferenceType r = it.next();

            try {
                List<Location> list = r.locationsOfLine(line);
                if (list.size() > 0)
                    return (Location) list.get(0);
            }
            catch (AbsentInformationException aie) {}
        }
        return null;
    }

    /**
     * Recursively construct a list of all Types started with rootType and
     * including all its nested types.
     * 
     * @param rootType
     *            the root to start building at
     * @param l
     *            the List to add the reference types to
     */
    private void buildNestedTypes(ReferenceType rootType, List<ReferenceType> l)
    {
        try {
            synchronized(workerThread) {
                workerThreadReadyWait();
                workerThreadReserved = true;
                setStaticFieldValue(serverClass, ExecServer.WORKER_ACTION_NAME, machine.mirrorOf(ExecServer.LOAD_ALL));
                
                // parameters
                setStaticFieldObject(serverClass, ExecServer.CLASSNAME_NAME, rootType.name());
                
                workerThreadReady = false;
                workerThread.resume();
                
                workerThreadFinishWait();
                ObjectReference or = getStaticFieldObject(serverClass, ExecServer.WORKER_RETURN_NAME);
                workerThreadReserved = false;
                workerThread.notify();
                
                ArrayReference inners = (ArrayReference) or;
                Iterator<Value> i = inners.getValues().iterator();
                while (i.hasNext()) {
                    ClassObjectReference cor = (ClassObjectReference) i.next();
                    ReferenceType rt = cor.reflectedType();
                    if (rt.isPrepared()) {
                        l.add(rt);
                    }
                }
            }
        }
        catch (VMDisconnectedException vmde) {}
        catch (VMMismatchException vmmme) {}
    }

    /**
     * Set a breakpoint at a specified line in a class.
     * 
     * @param className
     *            The class in which to set the breakpoint.
     * @param line
     *            The line number of the breakpoint.
     * @param properties The collection of properties to set on the breakpoint.  Can be null.
     * @return null if there was no problem, or an error string
     */
    String setBreakpoint(String className, int line, Map<String, String> properties)
    {
        Location location = loadClassesAndFindLine(className, line);
        if (location == null) {
            return Config.getString("debugger.jdiDebugger.noCodeMsg");
        }
        EventRequestManager erm = machine.eventRequestManager();
        BreakpointRequest bpreq = erm.createBreakpointRequest(location);
        bpreq.setSuspendPolicy(EventRequest.SUSPEND_EVENT_THREAD);
        bpreq.putProperty(VMEventHandler.DONT_RESUME, "yes");
        if (properties != null) {
            for (Map.Entry<String, String> property : properties.entrySet()) {
                bpreq.putProperty(property.getKey(), property.getValue());
            }
        }
        bpreq.enable();

        return null;
    }

    String setBreakpoint(ReferenceType classType, int line, Map<String, String> properties)
    {
        try {
            List<Location> locations = classType.locationsOfLine(line);
            if (locations.isEmpty()) {
                return Config.getString("debugger.jdiDebugger.noCodeMsg");
            }

            setBreakpoint(locations.get(0), properties);
            return null;
        }
        catch (AbsentInformationException aie) {
            return Config.getString("debugger.jdiDebugger.noCodeMsg");
        }
    }
    
    void setBreakpoint(Location location, Map<String,String> properties)
    {
        EventRequestManager erm = machine.eventRequestManager();
        BreakpointRequest bpreq = erm.createBreakpointRequest(location);
        bpreq.setSuspendPolicy(EventRequest.SUSPEND_EVENT_THREAD);
        bpreq.putProperty(VMEventHandler.DONT_RESUME, "yes");
        if (properties != null) {
            for (Map.Entry<String, String> property : properties.entrySet()) {
                bpreq.putProperty(property.getKey(), property.getValue());
            }
        }
        bpreq.enable();
    }
    
    // As above but sets the breakpoint on the first line of a given method
    String setBreakpoint(String className, String methodName, Map<String, String> properties)
    {
        try {
            loadClass(className);
            ClassType classType = (ClassType)findClassByName(className);
            Location loc = findMethodLocation(classType, methodName);
            return setBreakpoint(className, loc.lineNumber(), properties);
        } catch (ClassNotFoundException e) {
            return "Could not find class: " + className; 
        }
    }
    
    String setBreakpoint(ReferenceType classType, String methodName, Map<String, String> properties)
    {
        Location loc = findMethodLocation(classType, methodName);
        setBreakpoint(loc, properties);
        return null;
    }    
    

    /**
     * Clear all the breakpoints at a specified line in a class.
     * 
     * @param className
     *            The class in which to clear the breakpoints.
     * @param line
     *            The line number of the breakpoint.
     * @return null if there was no problem, or an error string
     */
    String clearBreakpoint(String className, int line)
    {
        Location location = loadClassesAndFindLine(className, line);
        if (location == null) {
            return Config.getString("debugger.jdiDebugger.noCodeMsg");
        }

        return clearBreakpoint(location);
    }
    
    // As above but clears the breakpoint in a given method (as set by the corresponding setBreakpoint method that takes a method name)
    String clearBreakpoint(String className, String methodName)
    {
        try {
            ClassType classType = (ClassType)findClassByName(className);
            Location loc = findMethodLocation(classType, methodName);
            return clearBreakpoint(loc);
        }  catch (ClassNotFoundException e) {
            return "Could not find class: " + className; 
        }
    }
    
    String clearBreakpoint(ReferenceType classType, String methodName)
    {
        Location loc = findMethodLocation(classType, methodName);
        return clearBreakpoint(loc);
    }
    
    String clearBreakpoint(Location location)
    {
        EventRequestManager erm = machine.eventRequestManager();
        boolean found = false;
        List<BreakpointRequest> list = erm.breakpointRequests();
        for (int i = 0; i < list.size(); i++) {
            BreakpointRequest bp = list.get(i);
            if (bp.location().equals(location)) {
                erm.deleteEventRequest(bp);
                found = true;
            }
        }
        // bp not found
        if (found) {
            return null;
        }
        else {
            return Config.getString("debugger.jdiDebugger.noBreakpointMsg");
        }
    }

    
    /**
     * Remove all user breakpoints
     */
    public void clearAllBreakpoints()
    {
        EventRequestManager erm = machine.eventRequestManager();
        List<BreakpointRequest> breaks = new LinkedList<BreakpointRequest>();

        List<BreakpointRequest> allBreakpoints = erm.breakpointRequests();
        Iterator<BreakpointRequest> it = allBreakpoints.iterator();

        while (it.hasNext()) {
            BreakpointRequest bp = (BreakpointRequest) it.next();
            if (bp.getProperty(Debugger.PERSIST_BREAKPOINT_PROPERTY) == null) {
                breaks.add(bp);
            }
        }

        erm.deleteEventRequests(breaks);
    }
    
    /**
     * Remove all breakpoints for the given class.
     */
    public void clearBreakpointsForClass(String className)
    {
        EventRequestManager erm = machine.eventRequestManager();

        List<BreakpointRequest> allBreakpoints = erm.breakpointRequests();
        Iterator<BreakpointRequest> it = allBreakpoints.iterator();
        List<BreakpointRequest> toDelete = new LinkedList<BreakpointRequest>();

        while (it.hasNext()) {
            BreakpointRequest bp = it.next();

            ReferenceType bpType = bp.location().declaringType();
            if (bpType.name().equals(className) && bp.getProperty(Debugger.PERSIST_BREAKPOINT_PROPERTY) == null) {
                toDelete.add(bp);
            }
        }
        
        erm.deleteEventRequests(toDelete);
    }
<<<<<<< HEAD

    /**
     * Restore the previosuly saved breakpoints with the new classloader.
     * 
     * @param saved
     *            The lst of locations to restore the breakpoints into
     */
    public void restoreBreakpoints(List<Location> saved)
    {
        // Debug.message("[VMRef] restoreBreakpoints()");

        EventRequestManager erm = machine.eventRequestManager();

        // create the list of locations - converted to the new classloader
        // this has to be done before we suspend the machine because
        // loadClassesAndFindLine needs the machine running to work
        // see bug #526
        List<Location> newSaved = new ArrayList<Location>();

        Iterator<Location> savedIterator = saved.iterator();

        while (savedIterator.hasNext()) {
            Location oldLocation = savedIterator.next();

            Location newLocation = loadClassesAndFindLine(oldLocation.declaringType().name(), oldLocation.lineNumber());

            if (newLocation != null) {
                newSaved.add(newLocation);
            }
        }

        // to stop our server thread getting away from us, lets halt the
        // VM temporarily
        synchronized(workerThread) {
            workerThreadReadyWait();
            
            // we need to throw away all the breakpoints referring to the old
            // class loader but then we need to restore our internal breakpoints
            
            // Note, we have to be careful when deleting breakpoints. There is
            // a JDI bug which causes threads to halt indefinitely when hitting
            // a breakpoint that is being deleted. That's why we wait for the
            // worker thread to be in a stopped state before we proceed, and we
            // suspend the machine to prevent problems with the server thread.
            // Also we make sure any pending breakpoint events are processed before
            // removing the breakpoints.
            machine.suspend();
            eventHandler.waitQueueEmpty();
            erm.deleteAllBreakpoints();
            serverClassAddBreakpoints();
            
            // add all the new breakpoints we have created
            Iterator<Location> it = newSaved.iterator();
            
            while (it.hasNext()) {
                Location l = (Location) it.next();
                
                BreakpointRequest bpreq = erm.createBreakpointRequest(l);
                bpreq.setSuspendPolicy(EventRequest.SUSPEND_EVENT_THREAD);
                bpreq.putProperty(VMEventHandler.DONT_RESUME, "yes");
                bpreq.enable();
            }
            machine.resume();
        }
    }

=======
>>>>>>> cd52f06b
    // -- support methods --

    /**
     * Wait for the "server" thread to start. This must be synchronized on
     * serverThreadLock (in JdiDebugger).
     */
    private void serverThreadStartWait()
    {
        synchronized(this) {
            try {
                while (!serverThreadStarted) {
                    if (exitStatus == Debugger.TERMINATED_BY_BLUEJ || exitStatus == Debugger.TERMINATED_BY_USER_SYSTEM_EXIT)
                        throw new VMDisconnectedException();
                    wait(); // wait for new thread to start
                }
            }
            catch (InterruptedException ie) {}
        }
    }
    
    /**
     * Resume the server thread to begin executing some function.
     * 
     * Calls to this method should be synchronized on the serverThreadLock
     * (in JdiDebugger).
     */
    @SuppressWarnings("threadchecker")
    private void resumeServerThread()
    {
        synchronized (eventHandler) {
            serverThread.contServerThread();
            owner.raiseStateChangeEvent(Debugger.RUNNING);
        }
        // Note, we do the state change after the resume because the state
        // change may throw VMDisconnectedException (in which case we don't
        // want to go into the RUNNING state).
    }
    
    /**
     * Wait until the "worker" thread is ready for use. This method should
     * be called with the workerThread monitor held.
     * 
     * @throws VMDisconnectedException  if the VM terminates.
     */
    private void workerThreadReadyWait()
    {
        try {
            while (!workerThreadReady || workerThreadReserved) {
                if (exitStatus == Debugger.TERMINATED_BY_BLUEJ || exitStatus == Debugger.TERMINATED_BY_USER_SYSTEM_EXIT) {
                    throw new VMDisconnectedException();
                }
                workerThread.wait();
            }
        }
        catch(InterruptedException ie) {}
    }
    
    /**
     * Wait until the "worker" thread has finished executing. This
     * should be called only if workerThreadReserved has been set to
     * true by the current thread.
     * 
     * @throws VMDisconnectedException  if the VM terminates.
     */
    private void workerThreadFinishWait()
    {
        try {
            while (!workerThreadReady) {
                if (exitStatus == Debugger.TERMINATED_BY_BLUEJ || exitStatus == Debugger.TERMINATED_BY_USER_SYSTEM_EXIT) {
                    throw new VMDisconnectedException();
                }
                workerThread.wait();
            }
        }
        catch(InterruptedException ie) {}
    }

    public FXPlatformSupplier<DebuggerResult> launchFXApp(String className)
    {
        ObjectReference obj = null;
        exitStatus = Debugger.NORMAL_EXIT;
        try {
            obj = launchFXAppHelper(className);
        }
        catch (VMDisconnectedException e) {
            exitStatus = getDebuggerExitStatus();
            // return null; // debugger state change handled elsewhere
            return () -> new DebuggerResult(exitStatus);
        }
        catch (Exception e) {
            // remote invocation failed
            Debug.reportError("Launch FX app failed: " + e);
            e.printStackTrace();
            exitStatus = Debugger.EXCEPTION;
            lastException = new ExceptionDescription("Internal BlueJ error: unexpected exception in remote VM\n" + e);
        }
        if (obj == null) {
            return () -> new DebuggerResult(lastException);
        }
        else {
            ObjectReference objFinal = obj;
            return () -> new DebuggerResult(JdiObject.getDebuggerObject(objFinal));
        }
    }

    private ObjectReference launchFXAppHelper(String className)
    {
        // Calls to this method are serialized via serverThreadLock in JdiDebugger
        serverThreadStartWait();

        // Store the class and method to call
        setStaticFieldObject(serverClass, ExecServer.CLASS_TO_RUN_NAME, className);
        setStaticFieldValue(serverClass, ExecServer.EXEC_ACTION_NAME, machine.mirrorOf(ExecServer.LAUNCH_FX_APP));

        // Resume the thread, wait for it to finish and the new thread to start
        serverThreadStarted = false;
        resumeServerThread();
        serverThreadStartWait();

        // Get return value and check for exceptions
        Value rval = getStaticFieldObject(serverClass, ExecServer.METHOD_RETURN_NAME);
        if (rval == null) {
            ObjectReference exception = getStaticFieldObject(serverClass, ExecServer.EXCEPTION_NAME);
            if (exception != null) {
                exceptionEvent(new InvocationException(exception));
            }
        }
        return (ObjectReference) rval;
    }

    /**
     * Invoke the default constructor for the given class and return a reference
     * to the generated instance.
     */
    private ObjectReference invokeConstructor(String className)
    {
        // Calls to this method are serialized via serverThreadLock in JdiDebugger
        
        serverThreadStartWait();

        // Store the class and method to call
        setStaticFieldObject(serverClass, ExecServer.CLASS_TO_RUN_NAME, className);
        setStaticFieldValue(serverClass, ExecServer.EXEC_ACTION_NAME, machine.mirrorOf(ExecServer.INSTANTIATE_CLASS));
        
        // Resume the thread, wait for it to finish and the new thread to start
        serverThreadStarted = false;
        resumeServerThread();
        serverThreadStartWait();
        
        // Get return value and check for exceptions
        Value rval = getStaticFieldObject(serverClass, ExecServer.METHOD_RETURN_NAME);
        if (rval == null) {
            ObjectReference exception = getStaticFieldObject(serverClass, ExecServer.EXCEPTION_NAME);
            if (exception != null) {
                exceptionEvent(new InvocationException(exception));
            }
        }
        return (ObjectReference) rval;
    }
    
    /**
     * Invoke a particular constructor with arguments. The parameter types
     * of the constructor must be supplied (String[]) as well as the
     * argument values (ObjectReference []).
     * 
     * @param className  The name of the class to construct an instance of
     * @param paramTypes The parameter types of the constructor (class names)
     * @param args      The argument values to use in the constructor call
     * 
     * @return  The newly constructed object
     */
    private ObjectReference invokeConstructor(String className, String [] paramTypes, ObjectReference [] args)
    {
        // Calls to this method are serialized via serverThreadLock in JdiDebugger
        
        serverThreadStartWait();
        boolean needsMachineResume = false;
        
        try {
            int length = paramTypes.length;
            if (args.length != length) {
                throw new IllegalArgumentException();
            }

            // Store the class, parameter types and arguments

            ArrayType objectArray = (ArrayType) loadClass("[Ljava.lang.Object;");
            ArrayType stringArray = (ArrayType) loadClass("[Ljava.lang.String;");

            // avoid problems with ObjectCollectedExceptions, see:
            // http://bugs.sun.com/bugdatabase/view_bug.do?bug_id=4257193
            // We suspend the machine which seems to help prevent GC from occurring.
            machine.suspend();
            needsMachineResume = true;
            ArrayReference argsArray = objectArray.newInstance(length);
            ArrayReference typesArray = stringArray.newInstance(length);
            
            // Even with a suspended virtual machine, these arrays have been known to be garbage collected.
            // Force them to remain uncollected:
            while (true) {
                try {
                    argsArray.disableCollection();
                    break;
                }
                catch (ObjectCollectedException oce) {
                    argsArray = objectArray.newInstance(length);
                }
            }
            
            while (true) {
                try {
                    typesArray.disableCollection();
                    break;
                }
                catch (ObjectCollectedException oce) {
                    typesArray = stringArray.newInstance(length);
                }
            }
            
            // Fill the arrays with the correct values
            for (int i = 0; i < length; i++) {
                StringReference s = machine.mirrorOf(paramTypes[i]);
                typesArray.setValue(i, s);
                argsArray.setValue(i, args[i]);
            }
            
            setStaticFieldValue(serverClass, ExecServer.PARAMETER_TYPES_NAME, typesArray);
            setStaticFieldValue(serverClass, ExecServer.ARGUMENTS_NAME, argsArray);
            typesArray.enableCollection();
            argsArray.enableCollection();

            setStaticFieldObject(serverClass, ExecServer.CLASS_TO_RUN_NAME, className);
            setStaticFieldValue(serverClass, ExecServer.EXEC_ACTION_NAME, machine.mirrorOf(ExecServer.INSTANTIATE_CLASS_ARGS));
            machine.resume();
            needsMachineResume = false;
            
            // Resume the thread, wait for it to finish and the new thread to start
            serverThreadStarted = false;
            resumeServerThread();
            serverThreadStartWait();
            
            // Get return value and check for exceptions
            Value rval = getStaticFieldObject(serverClass, ExecServer.METHOD_RETURN_NAME);
            if (rval == null) {
                ObjectReference exception = getStaticFieldObject(serverClass, ExecServer.EXCEPTION_NAME);
                if (exception != null) {
                    exceptionEvent(new InvocationException(exception));
                }
            }
            return (ObjectReference) rval;

        }
        catch (ClassNotFoundException cnfe) { }
        catch (ClassNotLoadedException cnle) { }
        catch (InvalidTypeException ite) { }
        finally {
            if (needsMachineResume) {
                machine.resume();
            }
        }
        
        return null;
    }
    
    // Calls to this method are serialized via serverThreadLock in JdiDebugger
    public Value invokeTestSetup(String cl)
            throws InvocationException
    {
        // Make sure the server thread has started
        serverThreadStartWait();
        
        // Store the class and method to call
        setStaticFieldObject(serverClass, ExecServer.CLASS_TO_RUN_NAME, cl);
        setStaticFieldValue(serverClass, ExecServer.EXEC_ACTION_NAME, machine.mirrorOf(ExecServer.TEST_SETUP));
        
        // Resume the thread, wait for it to finish and the new thread to start
        serverThreadStarted = false;
        resumeServerThread();
        serverThreadStartWait();
        
        // Get return value and check for exceptions
        Value rval = getStaticFieldObject(serverClass, ExecServer.METHOD_RETURN_NAME);
        if (rval == null) {
            ObjectReference e = getStaticFieldObject(serverClass, ExecServer.EXCEPTION_NAME);
            if (e != null) {
                exceptionEvent(new InvocationException(e));
                throw new InvocationException(e);
            }
        }
        return rval;
    }
    
    /**
     * Run a JUnit test on a single test method or all test methods (including setup/teardown).
     * @param cl     The class containing the test methods
     * @return  null if all tests passed, or an ArrayReference if any fails, 
     *          which has a length of [1 + 7*(number of failures/errors)]
     *          The first item of the array contains the runtime of executing all tests,
     *          then each failure/error has seven consecutive items in the array which contains: 
     *          [1] = the exception message (or "no exception message")<br>
     *          [2] = the stack trace as a string (or "no stack trace")<br>
     *          [3] = the name of the class in which the exception/failure occurred<br>
     *          [4] = the source filename for where the exception/failure occurred<br>
     *          [5] = the name of the method in which the exception/failure occurred<br>
     *          [6] = the line number where the exception/failure occurred (a string)<br>
     *          [7] = "failure" or "error" (string)<br>with:
     * @throws InvocationException
     */
    public Value invokeRunTest(String cl, String method)
        throws InvocationException
    {
        // Calls to this method are serialized via serverThreadLock in JdiDebugger

        serverThreadStartWait();
        
        // Store the class and method to call
        setStaticFieldObject(serverClass, ExecServer.CLASS_TO_RUN_NAME, cl);
        setStaticFieldObject(serverClass, ExecServer.METHOD_TO_RUN_NAME, method);
        setStaticFieldValue(serverClass, ExecServer.EXEC_ACTION_NAME, machine.mirrorOf(ExecServer.TEST_RUN));

        // Resume the thread, wait for it to finish and the new thread to start
        serverThreadStarted = false;
        resumeServerThread();
        serverThreadStartWait();
        
        Value rval = getStaticFieldObject(serverClass, ExecServer.METHOD_RETURN_NAME);
        if (rval == null) {
            ObjectReference e = getStaticFieldObject(serverClass, ExecServer.EXCEPTION_NAME);
            if (e != null) {
                exceptionEvent(new InvocationException(e));
                throw new InvocationException(e);
            }
        }
        return rval;
    }

    /**
     * Dispose of all gui windows opened from the debug vm.
     */
    void disposeWindows()
    {
        // Calls to this method are serialized via serverThreadLock in JdiDebugger

        serverThreadStartWait();
            
        // set the action to "dispose windows"
        setStaticFieldValue(serverClass, ExecServer.EXEC_ACTION_NAME, machine.mirrorOf(ExecServer.DISPOSE_WINDOWS));
        
        // Resume the thread, it then proceeds to remove open windows
        serverThreadStarted = false;
        resumeServerThread();
        // We don't bother waiting for it to finish
    }
    
    /**
     * Add an object to the object map on the debug vm.
     * @param instanceName  the name of the object to add
     * @param object        a reference to the object to add
     */
    void addObject(String scopeId, String instanceName, ObjectReference object)
    {
        try {
            synchronized(workerThread) {
                workerThreadReadyWait();
                setStaticFieldValue(serverClass, ExecServer.WORKER_ACTION_NAME, machine.mirrorOf(ExecServer.ADD_OBJECT));
                
                // parameters
                setStaticFieldObject(serverClass, ExecServer.OBJECTNAME_NAME, instanceName);
                setStaticFieldValue(serverClass, ExecServer.OBJECT_NAME, object);
                setStaticFieldObject(serverClass, ExecServer.SCOPE_ID_NAME, scopeId);
                
                workerThreadReady = false;
                workerThread.resume();
            }
        }
        catch (VMDisconnectedException vmde) {}
        catch (VMMismatchException vmmme) {}
    }
    
    /**
     * Remove an object from the object map on the debug vm.
     * @param instanceName   the name of the object to remove
     */
    void removeObject(String scopeId, String instanceName)
    {
        synchronized(workerThread) {
            try {
                workerThreadReadyWait();
                setStaticFieldValue(serverClass, ExecServer.WORKER_ACTION_NAME, machine.mirrorOf(ExecServer.REMOVE_OBJECT));
        
                // parameters
                setStaticFieldObject(serverClass, ExecServer.OBJECTNAME_NAME, instanceName);
                setStaticFieldObject(serverClass, ExecServer.SCOPE_ID_NAME, scopeId);
        
                workerThreadReady = false;
                workerThread.resume();
            }
            catch(VMDisconnectedException vmde) { }
        }
    }

    /**
     * Check whether a thread is sitting on the server thread breakpoint. 
     */
    static boolean isAtMainBreakpoint(ThreadReference tr)
    {
        try {
            return (tr.isAtBreakpoint() && SERVER_CLASSNAME.equals(tr.frame(0).location().declaringType().name()));
        }
        catch (IncompatibleThreadStateException e) {
            return false;
        }
    }

    /**
     * Get a reference to an object from a static field in some class in the
     * debug VM.
     * 
     * VMDisconnected exception may be thrown.
     * 
     * @param cl         The class containing the field
     * @param fieldName  The name of the field
     * @return    An ObjectReference referring to the object
     */
    ObjectReference getStaticFieldObject(ClassType cl, String fieldName)
    {
        Field resultField = cl.fieldByName(fieldName);

        if (resultField == null)
            throw new IllegalArgumentException("getting field " + fieldName + " resulted in no fields");

        return (ObjectReference) cl.getValue(resultField);
    }
    
    /**
     * Set the value of a static field in the debug VM.
     * @param cl         The class containing the field
     * @param fieldName  The name of the field
     * @param value      The value to which the field must be set
     */
    void setStaticFieldValue(ClassType cl, String fieldName, Value value)
    {
        Field field = cl.fieldByName(fieldName);
        
        try {
            cl.setValue(field,value);
        }
        catch(InvalidTypeException ite) { }
        catch(ClassNotLoadedException cnle) { }
    }

    /**
     * Set the value of some static field as a string. A mirror of the given
     * string value is created on the debug VM.
     */
    void setStaticFieldObject(ClassType cl, String fieldName, String value)
    {
        // Any mirror object which is created is prone to being garbage
        // collected before we can assign it to a field. This causes an
        // ObjectCollectedException. using the "disableCollection" method seems
        // to help but there is still a window between object creation and that
        // method being called, so we catch the exception and use a more
        // forceful approach in that case.
        
        try 
        {
            StringReference s = null;
            
            if (value != null)
            {
                s = machine.mirrorOf(value);
                s.disableCollection();
            }
            setStaticFieldValue(cl, fieldName, s);
            if (value != null)
            {
                s.enableCollection();
            }
        }
        catch(ObjectCollectedException oce) {
            machine.suspend();
            StringReference s;
            if (value != null)
            {
                s = machine.mirrorOf(value);
                setStaticFieldValue(cl, fieldName, s);
            }
            machine.resume();
        }
    }

    /**
     * Find the mirror of a class/interface/array in the remote VM.
     * 
     * The class is expected to exist. We expect only one single class to exist
     * with this name. Throws a ClassNotFoundException if the class could not be
     * found.
     * 
     * This should only be used for classes that we know exist and are loaded ie
     * ExecServer etc.
     */
    private ReferenceType findClassByName(String className, ClassLoaderReference clr)
        throws ClassNotFoundException
    {
        // find the class
        List<ReferenceType> list = machine.classesByName(className);
        if (list.size() == 1) {
            return (ReferenceType) list.get(0);
        }
        else if (list.size() > 1) {
            Iterator<ReferenceType> iter = list.iterator();
            while (iter.hasNext()) {
                ReferenceType cl = iter.next();
                if (cl.classLoader() == clr)
                    return cl;
            }
        }
        throw new ClassNotFoundException(className);
    }

    /**
     * Find the mirror of a class/interface/array in the remote VM.
     * 
     * @param className
     *            the name of the class to find
     * @return a reference to the class
     * 
     * @throws ClassNotFoundException
     */
    public ReferenceType findClassByName(String className)
        throws ClassNotFoundException
    {
        return findClassByName(className, currentLoader);
    }

    /**
     * Find the mirror of a method in the remote VM.
     * 
     * The method is expected to exist. We expect only one single method to
     * exist with this name and report an error if more than one is found.
     */
    Method findMethodByName(ReferenceType type, String methodName)
    {
        List<Method> list = type.methodsByName(methodName);
        if (list.size() != 1) {
            throw new IllegalArgumentException("getting method " + methodName + " resulted in " + list.size()
                    + " methods");
        }
        return (Method) list.get(0);
    }

    /**
     * Create a thread that will retrieve any output from the remote machine and
     * direct it to our terminal (or vice versa).
     */
    private IOHandlerThread redirectIOStream(final Reader reader, final Writer writer)
    {
        IOHandlerThread thr;

        thr = new IOHandlerThread(reader, writer);
        thr.setPriority(Thread.MAX_PRIORITY - 1);
        thr.start();

        return thr;
    }

    /**
     * Sets which field future constructor/method invocations will run on.
     *
     * Communicates the change to the debug VM, but obviously will only affect
     * future methods, not any already running.
     */
    public void setRunOnThread(RunOnThread runOnThread)
    {
        // In Greenfoot, we run on the Simulation thread, which is handled on the debug VM,
        // so we don't want to mess with the setting from the server VM.  Just ignore:
        if (Config.isGreenfoot())
            return;

        int fieldValue;
        switch (runOnThread)
        {
            case FX:
                fieldValue = ExecServer.RUN_ON_FX_THREAD;
                break;
            case SWING:
                fieldValue = ExecServer.RUN_ON_SWING_THREAD;
                break;
            default:
                fieldValue = ExecServer.RUN_ON_DEFAULT_THREAD;
                break;
        }

        synchronized(workerThread)
        {
            workerThreadReadyWait();
            setStaticFieldValue(serverClass, ExecServer.RUN_ON_THREAD_NAME, machine.mirrorOf(fieldValue));
        }
    }

    @OnThread(Tag.Any)
    public void runOnEventHandler(EventHandlerRunnable runnable)
    {
        eventHandler.queueRunnable(runnable);
    }

    /**
     * The thread for retrieving output from the remote machine and redirecting
     * it to the terminal.
     */
    private class IOHandlerThread extends Thread
    {
        private Reader reader;
        private Writer writer;
        private volatile boolean keepRunning = true;

        @OnThread(Tag.Any)
        IOHandlerThread(Reader reader, Writer writer)
        {
            super("BlueJ I/O Handler");
            this.reader = reader;
            this.writer = writer;
            setPriority(Thread.MIN_PRIORITY);
        }

        @OnThread(Tag.Any)
        public void close()
        {
            keepRunning = false;
        }

        public void run()
        {
            try {
                // An arbitrary buffer size.
                char [] chbuf = new char[4096];
                
                while (keepRunning) {
                    int numchars = reader.read(chbuf);
                    if (numchars == -1) {
                        keepRunning = false;
                    }
                    else if (keepRunning) {
                        writer.write(chbuf, 0, numchars);
                        if (! reader.ready()) {
                            writer.flush();
                        }
                    }
                }
            }
            catch (IOException ex) {
                // Debug.reportError("Cannot read output user VM.");
            }
        }
    }

    /**
     * Find the VMReference which corresponds to the supplied VirtualMachine instance.
     */
    public static VMReference getVmForMachine(VirtualMachine mc)
    {
        synchronized (vmToReferenceMap) {
            return (VMReference) vmToReferenceMap.get(mc);
        }
    }
    
    /*
    public void dumpConnectorArgs(Map arguments)
    {
        // debug code to print out all existing arguments and their
        // description
        Collection c = arguments.values();
        Iterator i = c.iterator();
        while (i.hasNext()) {
            Connector.Argument a = (Connector.Argument) i.next();
            Debug.message("arg name: " + a.name());
            Debug.message("  descr: " + a.description());
            Debug.message("  value: " + a.value());
        }
    }
    */
}<|MERGE_RESOLUTION|>--- conflicted
+++ resolved
@@ -1562,75 +1562,6 @@
         
         erm.deleteEventRequests(toDelete);
     }
-<<<<<<< HEAD
-
-    /**
-     * Restore the previosuly saved breakpoints with the new classloader.
-     * 
-     * @param saved
-     *            The lst of locations to restore the breakpoints into
-     */
-    public void restoreBreakpoints(List<Location> saved)
-    {
-        // Debug.message("[VMRef] restoreBreakpoints()");
-
-        EventRequestManager erm = machine.eventRequestManager();
-
-        // create the list of locations - converted to the new classloader
-        // this has to be done before we suspend the machine because
-        // loadClassesAndFindLine needs the machine running to work
-        // see bug #526
-        List<Location> newSaved = new ArrayList<Location>();
-
-        Iterator<Location> savedIterator = saved.iterator();
-
-        while (savedIterator.hasNext()) {
-            Location oldLocation = savedIterator.next();
-
-            Location newLocation = loadClassesAndFindLine(oldLocation.declaringType().name(), oldLocation.lineNumber());
-
-            if (newLocation != null) {
-                newSaved.add(newLocation);
-            }
-        }
-
-        // to stop our server thread getting away from us, lets halt the
-        // VM temporarily
-        synchronized(workerThread) {
-            workerThreadReadyWait();
-            
-            // we need to throw away all the breakpoints referring to the old
-            // class loader but then we need to restore our internal breakpoints
-            
-            // Note, we have to be careful when deleting breakpoints. There is
-            // a JDI bug which causes threads to halt indefinitely when hitting
-            // a breakpoint that is being deleted. That's why we wait for the
-            // worker thread to be in a stopped state before we proceed, and we
-            // suspend the machine to prevent problems with the server thread.
-            // Also we make sure any pending breakpoint events are processed before
-            // removing the breakpoints.
-            machine.suspend();
-            eventHandler.waitQueueEmpty();
-            erm.deleteAllBreakpoints();
-            serverClassAddBreakpoints();
-            
-            // add all the new breakpoints we have created
-            Iterator<Location> it = newSaved.iterator();
-            
-            while (it.hasNext()) {
-                Location l = (Location) it.next();
-                
-                BreakpointRequest bpreq = erm.createBreakpointRequest(l);
-                bpreq.setSuspendPolicy(EventRequest.SUSPEND_EVENT_THREAD);
-                bpreq.putProperty(VMEventHandler.DONT_RESUME, "yes");
-                bpreq.enable();
-            }
-            machine.resume();
-        }
-    }
-
-=======
->>>>>>> cd52f06b
     // -- support methods --
 
     /**
