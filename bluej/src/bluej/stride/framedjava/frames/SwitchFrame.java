--- conflicted
+++ resolved
@@ -495,12 +495,7 @@
         super.updateAppearance(parentCanvas);
         if(getParentCanvas() != null && getParentCanvas().getParent() != null)
         {
-<<<<<<< HEAD
-            System.out.println("Condition in switch statement " + getParentCanvas().getParent().getHelpContext());
-            expression.setAccessibilityHelpSlots("Condition in switch statement " + getParentCanvas().getParent().getHelpContext());
-=======
             expression.setAccessibilityHelpSlots("switch statement slot");
->>>>>>> 77ed914d
         }
     }
 
