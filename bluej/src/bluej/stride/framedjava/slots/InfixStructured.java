--- conflicted
+++ resolved
@@ -1700,7 +1700,9 @@
                     f.setText(f.getText().substring(0, posInField) + c + f.getText().substring(posInField), token);
 
                     //manvi
-<<<<<<< HEAD
+                    if(getSlot() != null)
+                        setAccessibilityRoleDescription(getSlot().getScreenreaderText());
+
 //                    if(getSlot() != null)
 //                        setAccessibilityRoleDescription(getSlot().getJavaCode());
                     String BracketedSlot = "editing " + f.getText() + " ";
@@ -1718,11 +1720,6 @@
 //                    System.out.println(BracketedSlot);
                     setAccessibilityRoleDescription(BracketedSlot);
                     //parent
-=======
-                    if(getSlot() != null)
-                        setAccessibilityRoleDescription(getSlot().getScreenreaderText());
-
->>>>>>> 77ed914d
                    CaretPos overridePos = checkFieldChange(pos.index, new CaretPos(pos.index, new CaretPos(posInField+1, null)), c == '.', user, token);
                     return overridePos;
                 }
