--- conflicted
+++ resolved
@@ -39,7 +39,7 @@
 import bluej.stride.framedjava.slots.InfixStructured.RangeType;
 import bluej.stride.framedjava.slots.TextOverlayPosition.Line;
 import bluej.stride.generic.ExtensionDescription;
-<<<<<<< HEAD
+import bluej.utility.javafx.*;
 import bluej.stride.generic.Frame;
 import bluej.stride.generic.Frame.View;
 import bluej.stride.generic.FrameContentRow;
@@ -47,8 +47,6 @@
 import bluej.stride.generic.InteractionManager.FileCompletion;
 import bluej.stride.slots.*;
 import bluej.utility.Utility;
-=======
->>>>>>> ec33dfd2
 import bluej.utility.javafx.*;
 import javafx.beans.binding.BooleanBinding;
 import javafx.beans.binding.BooleanExpression;
@@ -69,8 +67,6 @@
 import javafx.scene.layout.Region;
 import javafx.scene.paint.Color;
 import javafx.util.Duration;
-<<<<<<< HEAD
-=======
 import bluej.Config;
 import bluej.editor.stride.CodeOverlayPane;
 import bluej.stride.framedjava.ast.JavaFragment.PosInSourceDoc;
@@ -95,7 +91,6 @@
 import bluej.editor.fixes.SuggestionList.SuggestionDetailsWithCustomDoc;
 import bluej.editor.fixes.SuggestionList.SuggestionListListener;
 import bluej.utility.Utility;
->>>>>>> ec33dfd2
 import threadchecker.OnThread;
 import threadchecker.Tag;
 
@@ -980,13 +975,8 @@
         return topLevel;
     }
 
-<<<<<<< HEAD
-    //package-visible
-    FocusParent<HeaderItem> getSlotParent() {
-=======
     public FocusParent<HeaderItem> getSlotParent()
     {
->>>>>>> ec33dfd2
         return row;
     }
 
@@ -1104,14 +1094,9 @@
     }
 
     @Override
-<<<<<<< HEAD
-    public Map<TopLevelMenu, MenuItems> getMenuItems(boolean contextMenu) {
-        HashMap<TopLevelMenu, MenuItems> itemMap = new HashMap<>();
-=======
     public Map<TopLevelMenu, AbstractOperation.MenuItems> getMenuItems(boolean contextMenu)
     {
         HashMap<TopLevelMenu, AbstractOperation.MenuItems> itemMap = new HashMap<>();
->>>>>>> ec33dfd2
 
         // We must have at least one dummy item for the menu to be shown:
         final Menu recentMenu = new Menu(Config.getString("frame.slot.recent"));
@@ -1163,15 +1148,9 @@
 
                     setToOriginal.accept(items);
                     items.addAll(
-<<<<<<< HEAD
-                            MenuItemOrder.CUT.item(cut),
-                            MenuItemOrder.COPY.item(copy),
-                            MenuItemOrder.PASTE.item(paste)
-=======
                         AbstractOperation.MenuItemOrder.CUT.item(cut),
                         AbstractOperation.MenuItemOrder.COPY.item(copy),
                         AbstractOperation.MenuItemOrder.PASTE.item(paste)
->>>>>>> ec33dfd2
                     );
                 }
                 if (hoverErrorCurrentlyShown != null) {
@@ -1180,13 +1159,6 @@
             }
         });
 
-<<<<<<< HEAD
-        if (contextMenu) {
-            final SortedMenuItem scanningItem = MenuItemOrder.GOTO_DEFINITION.item(new MenuItem("Scanning..."));
-            scanningItem.getItem().setDisable(true);
-
-            itemMap.put(TopLevelMenu.VIEW, new MenuItems(FXCollections.observableArrayList()) {
-=======
         if (contextMenu)
         {
             final AbstractOperation.SortedMenuItem scanningItem = AbstractOperation.MenuItemOrder.GOTO_DEFINITION.item(new MenuItem("Scanning..."));
@@ -1194,7 +1166,6 @@
 
             itemMap.put(TopLevelMenu.VIEW, new AbstractOperation.MenuItems(FXCollections.observableArrayList())
             {
->>>>>>> ec33dfd2
 
                 private void removeScanning() {
                     if (items.size() == 1 && items.get(0) == scanningItem)
